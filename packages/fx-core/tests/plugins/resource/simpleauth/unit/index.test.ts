// Copyright (c) Microsoft Corporation.
// Licensed under the MIT license.
import "mocha";

import * as chai from "chai";
import chaiAsPromised from "chai-as-promised";
import * as sinon from "sinon";

<<<<<<< HEAD
import { SimpleAuthPlugin } from "../../../../../src/plugins/resource/simpleauth/index";
import { mockArmOutput, TestHelper } from "../helper";
import { Constants } from "../../../../../src/plugins/resource/simpleauth/constants";
import * as fs from "fs-extra";
import { WebAppClient } from "../../../../../src/plugins/resource/simpleauth/webAppClient";
import * as faker from "faker";
=======
import * as msRestNodeAuth from "@azure/ms-rest-nodeauth";
import { InputsWithProjectPath, Platform, ResourceContextV3 } from "@microsoft/teamsfx-api";
>>>>>>> 484d7360
import * as dotenv from "dotenv";
import * as faker from "faker";
import * as fs from "fs-extra";
import { LocalStateSimpleAuthKeys } from "../../../../../src/common/localStateConstants";
import { getAllowedAppIds } from "../../../../../src/common/tools";
import { SimpleAuth } from "../../../../../src/component/resource/simpleAuth/index";
import { MockTools } from "../../../../core/utils";
import { createContextV3, newProjectSettingsV3 } from "../../../../../src/component/utils";
import { setTools } from "../../../../../src/core/globalVars";
import { ComponentNames } from "../../../../../src/component/constants";
import { newEnvInfoV3 } from "../../../../../src/core/environment";
chai.use(chaiAsPromised);

dotenv.config();
const testWithAzure: boolean = process.env.UT_TEST_ON_AZURE ? true : false;

describe("simpleAuthPlugin", () => {
<<<<<<< HEAD
  let simpleAuthPlugin: SimpleAuthPlugin;
  let pluginContext: PluginContext;

  before(async () => {});

  beforeEach(async () => {
    simpleAuthPlugin = new SimpleAuthPlugin();
    pluginContext = await TestHelper.pluginContext();
=======
  const sandbox = sinon.createSandbox();
  let simpleAuthPlugin: SimpleAuth;
  let credentials: msRestNodeAuth.TokenCredentialsBase;
  const tools = new MockTools();
  const context = createContextV3();
  setTools(tools);
  before(async () => {
    if (testWithAzure) {
      credentials = await msRestNodeAuth.interactiveLogin();
    } else {
      credentials = new msRestNodeAuth.ApplicationTokenCredentials(
        faker.datatype.uuid(),
        faker.internet.url(),
        faker.internet.password()
      );
    }
  });

  beforeEach(async () => {
    simpleAuthPlugin = new SimpleAuth();
    context.tokenProvider = tools.tokenProvider;
    sandbox
      .stub(context.tokenProvider.azureAccountProvider, "getAccountCredentialAsync")
      .resolves(credentials);
    sandbox.stub(context.tokenProvider.azureAccountProvider, "getSelectedSubscription").resolves({
      subscriptionId: "subscriptionId",
      tenantId: "tenantId",
      subscriptionName: "subscriptionName",
    });
    context.projectSetting = newProjectSettingsV3();
    context.projectSetting.components = [
      { name: ComponentNames.TeamsTab },
      { name: ComponentNames.SimpleAuth },
      { name: ComponentNames.AadApp },
    ];
    context.envInfo = newEnvInfoV3("local");
    context.envInfo.state = {
      solution: {
        resourceNameSuffix: "testsuffix",
        subscriptionId: "subscriptionId",
        resourceGroupName: "mockRG",
        location: "eastus",
        remoteTeamsAppId: faker.datatype.uuid(),
      },
      [ComponentNames.AadApp]: {
        clientId: "mock-clientId",
        clientSecret: "mock-clientSecret",
        applicationIdUris: "mock-applicationIdUris",
        oauthAuthority: "https://login.microsoftonline.com/mock-teamsAppTenantId",
      },
      [ComponentNames.TeamsTab]: {
        endpoint: "https://endpoint.mock",
      },
    };
>>>>>>> 484d7360
  });

  afterEach(() => {
    sandbox.restore();
  });

  it("provision and configure", async function () {
    // Act
    const inputs: InputsWithProjectPath = {
      platform: Platform.VSCode,
      projectPath: ".",
    };
    await simpleAuthPlugin.provision(context as ResourceContextV3, inputs);
    await simpleAuthPlugin.configure(context as ResourceContextV3, inputs);

    // Assert
    const filePath: string =
      context.envInfo!.state[ComponentNames.SimpleAuth][
        LocalStateSimpleAuthKeys.SimpleAuthFilePath
      ];
    chai.assert.isOk(filePath);
    chai.assert.isTrue(await fs.pathExists(filePath));
    const expectedEnvironmentVariableParams = `CLIENT_ID="mock-clientId" CLIENT_SECRET="mock-clientSecret" OAUTH_AUTHORITY="https://login.microsoftonline.com/mock-teamsAppTenantId" IDENTIFIER_URI="mock-applicationIdUris" ALLOWED_APP_IDS="${getAllowedAppIds().join(
      ";"
    )}" TAB_APP_ENDPOINT="https://endpoint.mock" AAD_METADATA_ADDRESS="https://login.microsoftonline.com/mock-teamsAppTenantId/v2.0/.well-known/openid-configuration"`;
    chai.assert.strictEqual(
      context.envInfo!.state[ComponentNames.SimpleAuth][
        LocalStateSimpleAuthKeys.EnvironmentVariableParams
      ],
      expectedEnvironmentVariableParams
    );
  });
});<|MERGE_RESOLUTION|>--- conflicted
+++ resolved
@@ -6,17 +6,7 @@
 import chaiAsPromised from "chai-as-promised";
 import * as sinon from "sinon";
 
-<<<<<<< HEAD
-import { SimpleAuthPlugin } from "../../../../../src/plugins/resource/simpleauth/index";
-import { mockArmOutput, TestHelper } from "../helper";
-import { Constants } from "../../../../../src/plugins/resource/simpleauth/constants";
-import * as fs from "fs-extra";
-import { WebAppClient } from "../../../../../src/plugins/resource/simpleauth/webAppClient";
-import * as faker from "faker";
-=======
-import * as msRestNodeAuth from "@azure/ms-rest-nodeauth";
 import { InputsWithProjectPath, Platform, ResourceContextV3 } from "@microsoft/teamsfx-api";
->>>>>>> 484d7360
 import * as dotenv from "dotenv";
 import * as faker from "faker";
 import * as fs from "fs-extra";
@@ -28,46 +18,26 @@
 import { setTools } from "../../../../../src/core/globalVars";
 import { ComponentNames } from "../../../../../src/component/constants";
 import { newEnvInfoV3 } from "../../../../../src/core/environment";
+import { MyTokenCredential } from "../../../solution/util";
 chai.use(chaiAsPromised);
 
 dotenv.config();
 const testWithAzure: boolean = process.env.UT_TEST_ON_AZURE ? true : false;
 
 describe("simpleAuthPlugin", () => {
-<<<<<<< HEAD
-  let simpleAuthPlugin: SimpleAuthPlugin;
-  let pluginContext: PluginContext;
-
-  before(async () => {});
-
-  beforeEach(async () => {
-    simpleAuthPlugin = new SimpleAuthPlugin();
-    pluginContext = await TestHelper.pluginContext();
-=======
   const sandbox = sinon.createSandbox();
   let simpleAuthPlugin: SimpleAuth;
-  let credentials: msRestNodeAuth.TokenCredentialsBase;
   const tools = new MockTools();
   const context = createContextV3();
   setTools(tools);
-  before(async () => {
-    if (testWithAzure) {
-      credentials = await msRestNodeAuth.interactiveLogin();
-    } else {
-      credentials = new msRestNodeAuth.ApplicationTokenCredentials(
-        faker.datatype.uuid(),
-        faker.internet.url(),
-        faker.internet.password()
-      );
-    }
-  });
+  before(async () => {});
 
   beforeEach(async () => {
     simpleAuthPlugin = new SimpleAuth();
     context.tokenProvider = tools.tokenProvider;
     sandbox
-      .stub(context.tokenProvider.azureAccountProvider, "getAccountCredentialAsync")
-      .resolves(credentials);
+      .stub(context.tokenProvider.azureAccountProvider, "getIdentityCredentialAsync")
+      .resolves(new MyTokenCredential());
     sandbox.stub(context.tokenProvider.azureAccountProvider, "getSelectedSubscription").resolves({
       subscriptionId: "subscriptionId",
       tenantId: "tenantId",
@@ -98,7 +68,6 @@
         endpoint: "https://endpoint.mock",
       },
     };
->>>>>>> 484d7360
   });
 
   afterEach(() => {
