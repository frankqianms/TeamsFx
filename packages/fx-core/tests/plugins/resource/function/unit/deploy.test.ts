// Copyright (c) Microsoft Corporation.
// Licensed under the MIT license.
import "mocha";
import * as chai from "chai";
import * as fs from "fs-extra";
import * as path from "path";
import * as sinon from "sinon";
import axios from "axios";

import { funcDepsHelper } from "../../../../../src/plugins/resource/function/utils/depsChecker/funcHelper";

import * as dirWalk from "../../../../../src/plugins/resource/function/utils/dir-walk";
import * as execute from "../../../../../src/plugins/resource/function/utils/execute";
import { AzureClientFactory } from "../../../../../src/plugins/resource/function/utils/azure-client";
import {
  DependentPluginInfo,
  FunctionPluginInfo,
} from "../../../../../src/plugins/resource/function/constants";
import { FunctionDeploy } from "../../../../../src/plugins/resource/function/ops/deploy";
import { FunctionLanguage } from "../../../../../src/plugins/resource/function/enums";
import { FunctionPlugin } from "../../../../../src/plugins/resource/function";
import { Platform } from "@microsoft/teamsfx-api";
<<<<<<< HEAD
import { newEnvInfo } from "../../../../../src";
import { AccessToken, GetTokenOptions, TokenCredential } from "@azure/core-auth";

class MyTokenCredential implements TokenCredential {
  async getToken(
    scopes: string | string[],
    options?: GetTokenOptions | undefined
  ): Promise<AccessToken | null> {
    return {
      token: "a.eyJ1c2VySWQiOiJ0ZXN0QHRlc3QuY29tIn0=.c",
      expiresOnTimestamp: 1234,
    };
  }
}
=======
import { newEnvInfo } from "../../../../../src/core/environment";

>>>>>>> 1ee67268
const context: any = {
  envInfo: newEnvInfo(
    undefined,
    undefined,
    new Map<string, Map<string, string>>([
      [
        DependentPluginInfo.solutionPluginName,
        new Map<string, string>([
          [DependentPluginInfo.subscriptionId, "ut"],
          [DependentPluginInfo.resourceGroupName, "ut"],
          [DependentPluginInfo.resourceNameSuffix, "ut"],
          [DependentPluginInfo.location, "ut"],
        ]),
      ],
      [
        DependentPluginInfo.aadPluginName,
        new Map<string, string>([
          [DependentPluginInfo.aadClientId, "ut"],
          [DependentPluginInfo.aadClientSecret, "ut"],
          [DependentPluginInfo.oauthHost, "ut"],
          [DependentPluginInfo.tenantId, "ut"],
        ]),
      ],
      [
        DependentPluginInfo.frontendPluginName,
        new Map<string, string>([
          [DependentPluginInfo.frontendDomain, "ut"],
          [DependentPluginInfo.frontendEndpoint, "ut"],
        ]),
      ],
      [
        DependentPluginInfo.identityPluginName,
        new Map<string, string>([
          [DependentPluginInfo.identityClientId, "ut"],
          [DependentPluginInfo.oauthHost, "ut"],
          [DependentPluginInfo.tenantId, "ut"],
        ]),
      ],
      [
        DependentPluginInfo.sqlPluginName,
        new Map<string, string>([
          [DependentPluginInfo.sqlPluginName, "ut"],
          [DependentPluginInfo.sqlEndpoint, "ut"],
          [DependentPluginInfo.databaseName, "ut"],
        ]),
      ],
      [
        DependentPluginInfo.apimPluginName,
        new Map<string, string>([[DependentPluginInfo.apimAppId, "ut"]]),
      ],
    ])
  ),
  app: {
    name: {
      short: "ut",
    },
  },
  projectSettings: {
    appName: "ut",
    programmingLanguage: "javascript",
  },
  config: new Map<string, string>([
    ["functionAppName", "ut"],
    [
      "functionAppResourceId",
      "/subscriptions/00000000-0000-0000-0000-000000000000/resourceGroups/test-rg/providers/Microsoft.Web/sites/ut",
    ],
  ]),
  azureAccountProvider: {
    getIdentityCredentialAsync: async () => {
      return new MyTokenCredential();
    },
    getSelectedSubscription: async () => {
      return {
        subscriptionId: "subscriptionId",
        tenantId: "tenantId",
        subscriptionName: "subscriptionName",
      };
    },
  },
  root: path.join(__dirname, "ut"),
  answers: { platform: Platform.VSCode },
};

describe(FunctionPluginInfo.pluginName, () => {
  describe("Function Deploy Test", () => {
    afterEach(() => {
      fs.emptyDirSync(context.root);
      fs.rmdirSync(context.root);
      sinon.restore();
    });

    it("Test deploy without change", async () => {
      // Arrange
      sinon.stub(FunctionDeploy, "hasUpdatedContent").resolves(false);
      const plugin: FunctionPlugin = new FunctionPlugin();

      // Act
      const res1 = await plugin.preDeploy(context);
      const res2 = await plugin.deploy(context);

      // Assert
      chai.assert.isTrue(res1.isOk());
      chai.assert.isTrue(res2.isOk());
    });

    it("Test deploy with change", async () => {
      // Arrange
      const apiPath = path.join(context.root, "api");
      await fs.emptyDir(apiPath);
      await fs.writeFile(path.join(apiPath, ".funcignore"), "ut");
      await fs.writeFile(path.join(apiPath, "ut.js"), "ut");
      sinon.stub(AzureClientFactory, "getWebSiteManagementClient").returns({
        webApps: {
          updateApplicationSettings: () => undefined,
          listApplicationSettings: () => [],
          restart: () => undefined,
          syncFunctionTriggers: () => undefined,
          beginListPublishingCredentialsAndWait: () => ({
            publishingUserName: "ut",
            publishingPassword: "ut",
          }),
        },
      } as any);
      sinon.stub(axios, "post").resolves({ status: 200 });
      sinon.stub(execute, "execute").resolves("");
      sinon.stub(FunctionDeploy, "hasUpdatedContent").resolves(true);
      sinon.stub(funcDepsHelper, "installFuncExtension").resolves(undefined);
      const plugin: FunctionPlugin = new FunctionPlugin();

      // Act
      const res1 = await plugin.preDeploy(context);
      const res2 = await plugin.deploy(context);

      // Assert
      chai.assert.isTrue(res1.isOk());
      chai.assert.isTrue(res2.isOk());
    });

    it("Test hasUpdatedContent got last deployment time", async () => {
      // Arrange
      sinon.stub(FunctionDeploy, "getLastDeploymentTime").resolves(new Date());
      sinon.stub(dirWalk, "forEachFileAndDir").resolves(undefined);

      // Act
      const res = await FunctionDeploy.hasUpdatedContent("ut", FunctionLanguage.JavaScript, "ut");

      // Assert
      chai.assert.isFalse(res);
    });

    it("Test hasUpdatedContent fail to get last deployment time", async () => {
      // Arrange
      sinon.stub(dirWalk, "forEachFileAndDir").resolves(undefined);

      // Act
      const res = await FunctionDeploy.hasUpdatedContent("ut", FunctionLanguage.JavaScript, "ut");

      // Assert
      chai.assert.isTrue(res);
    });
  });
});<|MERGE_RESOLUTION|>--- conflicted
+++ resolved
@@ -20,8 +20,7 @@
 import { FunctionLanguage } from "../../../../../src/plugins/resource/function/enums";
 import { FunctionPlugin } from "../../../../../src/plugins/resource/function";
 import { Platform } from "@microsoft/teamsfx-api";
-<<<<<<< HEAD
-import { newEnvInfo } from "../../../../../src";
+import { newEnvInfo } from "../../../../../src/core/environment";
 import { AccessToken, GetTokenOptions, TokenCredential } from "@azure/core-auth";
 
 class MyTokenCredential implements TokenCredential {
@@ -35,10 +34,7 @@
     };
   }
 }
-=======
-import { newEnvInfo } from "../../../../../src/core/environment";
-
->>>>>>> 1ee67268
+
 const context: any = {
   envInfo: newEnvInfo(
     undefined,
