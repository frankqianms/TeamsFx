// Copyright (c) Microsoft Corporation.
// Licensed under the MIT license.

import "mocha";
import * as chai from "chai";
import sinon from "sinon";
import fs from "fs-extra";
import path from "path";
import { v4 as uuid } from "uuid";
import { ConfigMap, PluginContext, ok, Platform } from "@microsoft/teamsfx-api";
import { AppStudioPlugin } from "./../../../../../src/plugins/resource/appstudio";
import { AppStudioClient } from "./../../../../../src/plugins/resource/appstudio/appStudio";
import { PublishingState } from "./../../../../../src/plugins/resource/appstudio/interfaces/IPublishingAppDefinition";
import { mockTokenProvider } from "./../../aad/helper";
import { MockUserInteraction } from "./../helper";

describe("Publish Teams app", () => {
  let plugin: AppStudioPlugin;
  let ctx: PluginContext;
  const appPackagePath = path.resolve(__dirname, "./../resources/.fx/appPackage.zip");

  beforeEach(async () => {
    const manifestFile = path.resolve(__dirname, "./../resources/valid.manifest.json");
    const manifest = await fs.readJson(manifestFile);

    plugin = new AppStudioPlugin();
    ctx = {
      root: path.resolve(__dirname, "./../resources"),
      configOfOtherPlugins: new Map(),
      config: new ConfigMap(),
      app: manifest,
      appStudioToken: mockTokenProvider(),
      answers: { platform: Platform.VSCode },
    };
    sinon.stub(AppStudioClient, "validateManifest").resolves([]);
    sinon.stub(AppStudioClient, "publishTeamsApp").resolves(uuid());
    sinon.stub(AppStudioClient, "publishTeamsAppUpdate").resolves(uuid());
<<<<<<< HEAD
    sinon.stub(AppStudioClient, "updateApp").resolves();
=======
    sinon.stub(AppStudio, "updateApp").resolves();
>>>>>>> 563ff749
  });

  afterEach(async () => {
    sinon.restore();
    if (await fs.pathExists(appPackagePath)) {
      await fs.remove(appPackagePath);
    }
  });

  it("Publish teams app", async () => {
    sinon.stub(AppStudioClient, "getAppByTeamsAppId").resolves(undefined);
    const teamsAppId = await plugin.publish(ctx);
    chai.assert.isTrue(teamsAppId.isOk());
    if (teamsAppId.isOk()) {
      chai.assert.isNotEmpty(teamsAppId.value);
    }
  });

  it("Update a submitted app", async () => {
    const mockApp = {
      lastModifiedDateTime: null,
      publishingState: PublishingState.submitted,
      teamsAppId: uuid(),
      displayName: "TestApp",
    };
    sinon.stub(AppStudioClient, "getAppByTeamsAppId").resolves(mockApp);
<<<<<<< HEAD
    ctx.dialog = mockDialogProvider;
=======
    ctx.ui = new MockUserInteraction();
>>>>>>> 563ff749

    const teamsAppId = await plugin.publish(ctx);
    chai.assert.isTrue(teamsAppId.isOk());
    if (teamsAppId.isOk()) {
      chai.assert.isNotEmpty(teamsAppId.value);
    }
  });
});<|MERGE_RESOLUTION|>--- conflicted
+++ resolved
@@ -35,11 +35,7 @@
     sinon.stub(AppStudioClient, "validateManifest").resolves([]);
     sinon.stub(AppStudioClient, "publishTeamsApp").resolves(uuid());
     sinon.stub(AppStudioClient, "publishTeamsAppUpdate").resolves(uuid());
-<<<<<<< HEAD
     sinon.stub(AppStudioClient, "updateApp").resolves();
-=======
-    sinon.stub(AppStudio, "updateApp").resolves();
->>>>>>> 563ff749
   });
 
   afterEach(async () => {
@@ -66,11 +62,7 @@
       displayName: "TestApp",
     };
     sinon.stub(AppStudioClient, "getAppByTeamsAppId").resolves(mockApp);
-<<<<<<< HEAD
-    ctx.dialog = mockDialogProvider;
-=======
     ctx.ui = new MockUserInteraction();
->>>>>>> 563ff749
 
     const teamsAppId = await plugin.publish(ctx);
     chai.assert.isTrue(teamsAppId.isOk());
