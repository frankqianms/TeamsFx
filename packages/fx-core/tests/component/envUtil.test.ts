import { hooks } from "@feathersjs/hooks/lib";
import {
  err,
  FxError,
  Inputs,
  InputsWithProjectPath,
  ok,
  Platform,
  Result,
  Settings,
  UserCancelError,
  UserError,
} from "@microsoft/teamsfx-api";
import { assert } from "chai";
import fs from "fs-extra";
import "mocha";
import * as sinon from "sinon";
import { dotenvUtil, envUtil } from "../../src/component/utils/envUtil";
import { settingsUtil } from "../../src/component/utils/settingsUtil";
import { LocalCrypto } from "../../src/core/crypto";
import { EnvLoaderMW, EnvWriterMW } from "../../src/component/middleware/envMW";
import { ContextInjectorMW } from "../../src/core/middleware/contextInjector";
import { CoreHookContext } from "../../src/core/types";
import { MockTools } from "../core/utils";
import { setTools } from "../../src/core/globalVars";
import { environmentManager } from "../../src/core/environment";
import mockedEnv, { RestoreFn } from "mocked-env";
import { EnvInfoLoaderMW_V3 } from "../../src/core/middleware/envInfoLoaderV3";
import { FxCore } from "../../src/core/FxCore";
import { pathUtils, YmlFileNameOld } from "../../src/component/utils/pathUtils";
import * as path from "path";
import { yamlParser } from "../../src/component/configManager/parser";
import { ProjectModel } from "../../src/component/configManager/interface";
import { PathNotExistError } from "../../src";
import { MetadataV3 } from "../../src/common/versionMetadata";

describe("env utils", () => {
  const tools = new MockTools();
  setTools(tools);
  const sandbox = sinon.createSandbox();
  const cryptoProvider = new LocalCrypto("mockProjectId");
  const decrypted = "123";
  const mockSettings: Settings = {
    trackingId: "mockProjectId",
    version: "1",
  };
  let mockedEnvRestore: RestoreFn | undefined;

  afterEach(() => {
    sandbox.restore();
    if (mockedEnvRestore) {
      mockedEnvRestore();
    }
  });

  beforeEach(() => {
    mockedEnvRestore = mockedEnv({
      TEAMSFX_V3: "true",
    });
  });
  it("pathUtils.getYmlFilePath case 1", async () => {
    sandbox.stub(fs, "pathExistsSync").returns(true);
    process.env.TEAMSFX_ENV = "dev";
    const res1 = pathUtils.getYmlFilePath(".", "dev");
    assert.equal(res1, path.join(".", MetadataV3.configFile));
  });
  it("pathUtils.getYmlFilePath case 2", async () => {
    sandbox.stub(fs, "pathExistsSync").returns(false);
    process.env.TEAMSFX_ENV = "dev";
    const res1 = pathUtils.getYmlFilePath(".", "dev");
    assert.equal(res1, path.join(".", "teamsfx", YmlFileNameOld));
  });

  it("pathUtils.getEnvFolderPath", async () => {
    const mockProjectModel: ProjectModel = {
      environmentFolderPath: "/home/envs",
    };
    sandbox.stub(yamlParser, "parse").resolves(ok(mockProjectModel));
    sandbox.stub(fs, "pathExists").resolves(true);
    const res = await pathUtils.getEnvFolderPath(".");
    assert.isTrue(res.isOk());
    if (res.isOk()) {
      assert.equal(res.value, "/home/envs");
    }
  });

  it("pathUtils.getEnvFilePath", async () => {
    const mockProjectModel: ProjectModel = {
      environmentFolderPath: "/home/envs",
    };
    sandbox.stub(yamlParser, "parse").resolves(ok(mockProjectModel));
    sandbox.stub(fs, "pathExists").resolves(true);
    const res = await pathUtils.getEnvFilePath(".", "dev");
    assert.isTrue(res.isOk());
    if (res.isOk()) {
      assert.equal(res.value, path.join("/home/envs", ".env.dev"));
    }
  });

  it("envUtil.readEnv", async () => {
    sandbox.stub(pathUtils, "getEnvFilePath").resolves(ok("."));
    const encRes = await cryptoProvider.encrypt(decrypted);
    if (encRes.isErr()) throw encRes.error;
    const encrypted = encRes.value;
    sandbox.stub(fs, "readFile").resolves(("SECRET_ABC=" + encrypted) as any);
    sandbox.stub(fs, "pathExists").resolves(true);
    sandbox.stub(settingsUtil, "readSettings").resolves(ok(mockSettings));
    const res = await envUtil.readEnv(".", "dev");
    assert.isTrue(res.isOk());
    assert.equal(process.env.SECRET_ABC, decrypted);
  });
  it("envUtil.readEnv silent", async () => {
    sandbox.stub(fs, "pathExists").resolves(false);
    sandbox.stub(pathUtils, "getEnvFilePath").resolves(ok("."));
    sandbox.stub(settingsUtil, "readSettings").resolves(ok(mockSettings));
    const res = await envUtil.readEnv(".", "dev", false, true);
    assert.isTrue(res.isOk());
    if (res.isOk()) {
      assert.deepEqual(res.value, {});
    }
  });
  it("envUtil.readEnv - loadToProcessEnv false", async () => {
    sandbox.stub(pathUtils, "getEnvFilePath").resolves(ok(".env.dev"));
    const encRes = await cryptoProvider.encrypt(decrypted);
    if (encRes.isErr()) throw encRes.error;
    const encrypted = encRes.value;
    sandbox.stub(fs, "readFile").resolves(("SECRET_ABC=" + encrypted) as any);
    sandbox.stub(fs, "pathExists").resolves(true);
    sandbox.stub(settingsUtil, "readSettings").resolves(ok(mockSettings));
    const res = await envUtil.readEnv(".", "dev", false);
    assert.isTrue(res.isOk());
    assert.equal(process.env.SECRET_ABC, decrypted);
  });

  it("envUtil.readEnv fail: read settings.json fail", async () => {
    sandbox.stub(pathUtils, "getEnvFilePath").resolves(ok(".env.dev"));
    sandbox.stub(fs, "readFile").resolves("SECRET_ABC=AAA" as any);
    sandbox
      .stub(settingsUtil, "readSettings")
      .resolves(err(new UserError({ source: "test", name: "TestError", message: "message" })));
    const res = await envUtil.readEnv(".", "dev");
    assert.isTrue(res.isErr());
  });
  it("envUtil.writeEnv", async () => {
    sandbox.stub(pathUtils, "getEnvFilePath").resolves(ok(".env.dev"));
    let value = "";
    sandbox.stub(fs, "writeFile").callsFake(async (file: fs.PathLike | number, data: any) => {
      value = data as string;
      return Promise.resolve();
    });
    sandbox.stub(settingsUtil, "readSettings").resolves(ok(mockSettings));
    const res = await envUtil.writeEnv(".", "dev", { SECRET_ABC: decrypted });
    assert.isTrue(res.isOk());
    assert.isDefined(value);
    value = value!.substring("SECRET_ABC=".length);
    const decRes = await cryptoProvider.decrypt(value);
    if (decRes.isErr()) throw decRes.error;
    assert.isTrue(decRes.isOk());
    assert.equal(decRes.value, decrypted);
  });
  it("envUtil.writeEnv failed", async () => {
    sandbox.stub(pathUtils, "getEnvFilePath").resolves(ok(".env.dev"));
    sandbox
      .stub(settingsUtil, "readSettings")
      .resolves(err(new UserError({ source: "test", name: "TestError", message: "message" })));
    const res = await envUtil.writeEnv(".", "dev", { SECRET_ABC: decrypted });
    assert.isTrue(res.isErr());
  });
  it("envUtil.listEnv", async () => {
    sandbox.stub(pathUtils, "getEnvFolderPath").resolves(ok("teamsfx"));
    sandbox.stub(fs, "readdir").resolves([".env.dev", ".env.prod"] as any);
    const res = await envUtil.listEnv(".");
    assert.isTrue(res.isOk());
    if (res.isOk()) {
      assert.deepEqual(res.value, ["dev", "prod"]);
    }
  });
  it("environmentManager.listAllEnvConfigs", async () => {
    sandbox.stub(pathUtils, "getEnvFolderPath").resolves(ok("teamsfx"));
    sandbox.stub(fs, "readdir").resolves([".env.dev", ".env.prod"] as any);
    const res = await environmentManager.listAllEnvConfigs(".");
    assert.isTrue(res.isOk());
    if (res.isOk()) {
      assert.deepEqual(res.value, ["dev", "prod"]);
    }
  });
  it("environmentManager.listRemoteEnvConfigs", async () => {
    sandbox.stub(pathUtils, "getEnvFolderPath").resolves(ok("teamsfx"));
    sandbox.stub(fs, "readdir").resolves([".env.dev", ".env.prod", ".env.local"] as any);
    const res = await environmentManager.listRemoteEnvConfigs(".");
    assert.isTrue(res.isOk());
    if (res.isOk()) {
      assert.deepEqual(res.value, ["dev", "prod"]);
    }
  });

  it("EnvLoaderMW success", async () => {
    sandbox.stub(pathUtils, "getEnvFolderPath").resolves(ok("teamsfx"));
    const encRes = await cryptoProvider.encrypt(decrypted);
    if (encRes.isErr()) throw encRes.error;
    const encrypted = encRes.value;
    sandbox.stub(fs, "pathExists").resolves(true);
    sandbox.stub(fs, "readFile").resolves(("SECRET_ABC=" + encrypted) as any);
    sandbox.stub(settingsUtil, "readSettings").resolves(ok(mockSettings));
    if (process.env.SECRET_ABC || process.env.SECRET_ABC === undefined) {
      delete process.env.SECRET_ABC;
    }
    process.env.ENV_VAR = "1";
    class MyClass {
      async myMethod(inputs: Inputs): Promise<Result<any, FxError>> {
        assert.equal(process.env.SECRET_ABC, decrypted);
        process.env.ENV_VAR = "2";
        return ok(undefined);
      }
    }
    hooks(MyClass, {
      myMethod: [EnvLoaderMW(true)],
    });
    const my = new MyClass();
    const inputs = {
      platform: Platform.VSCode,
      projectPath: ".",
      env: "dev",
    };
    const res = await my.myMethod(inputs);
    assert.isTrue(res.isOk());
    assert.isUndefined(process.env.SECRET_ABC);
    assert.equal(process.env.ENV_VAR, "1", "process.env.ENV_VAR should be restored to 1");

    const core = new FxCore(tools);
    const getDotEnvRes = await core.getDotEnv(inputs);
    assert.isTrue(getDotEnvRes.isOk());
  });
  it("EnvLoaderMW failed: no yml file error", async () => {
    sandbox.stub(pathUtils, "getEnvFolderPath").resolves(ok("teamsfx"));
    sandbox.stub(envUtil, "listEnv").resolves(ok([]));
    class MyClass {
      async myMethod(inputs: Inputs): Promise<Result<any, FxError>> {
        return ok(undefined);
      }
    }
    hooks(MyClass, {
      myMethod: [EnvLoaderMW(true)],
    });
    const my = new MyClass();
    const inputs = {
      platform: Platform.VSCode,
      projectPath: ".",
    };
    const res = await my.myMethod(inputs);
    assert.isTrue(res.isErr());
  });
  it("EnvLoaderMW ignoreEnvInfo", async () => {
    sandbox.stub(pathUtils, "getEnvFolderPath").resolves(ok("teamsfx"));
    sandbox.stub(envUtil, "readEnv").resolves(ok({}));
    class MyClass {
      async myMethod(inputs: Inputs): Promise<Result<any, FxError>> {
        return ok(undefined);
      }
    }
    hooks(MyClass, {
      myMethod: [EnvLoaderMW(true)],
    });
    const my = new MyClass();
    const inputs = {
      platform: Platform.VSCode,
      projectPath: ".",
      ignoreEnvInfo: true,
    };
    const res = await my.myMethod(inputs);
    assert.isTrue(res.isOk());
    const core = new FxCore(tools);
    const getDotEnvRes = await core.getDotEnv(inputs);
    assert.isTrue(getDotEnvRes.isOk());
  });
  it("EnvLoaderMW fail without projectPath", async () => {
    class MyClass {
      async myMethod(inputs: Inputs): Promise<Result<any, FxError>> {
        return ok(undefined);
      }
    }
    hooks(MyClass, {
      myMethod: [EnvLoaderMW(true)],
    });
    const my = new MyClass();
    const inputs = {
      platform: Platform.VSCode,
      env: "dev",
    };
    const res = await my.myMethod(inputs);
    assert.isTrue(res.isErr());
    if (res.isErr()) {
      assert.equal(res.error.name, "NoProjectOpenedError");
    }
  });
  it("EnvLoaderMW fail with listEnv Error", async () => {
    sandbox.stub(pathUtils, "getEnvFolderPath").resolves(ok("teamsfx"));
    sandbox
      .stub(envUtil, "listEnv")
      .resolves(err(new UserError({ source: "test", name: "TestError", message: "message" })));
    class MyClass {
      async myMethod(inputs: Inputs): Promise<Result<any, FxError>> {
        return ok(undefined);
      }
    }
    hooks(MyClass, {
      myMethod: [EnvLoaderMW(true)],
    });
    const my = new MyClass();
    const inputs = {
      platform: Platform.VSCode,
      projectPath: ".",
    };
    const res = await my.myMethod(inputs);
    assert.isTrue(res.isErr());
    if (res.isErr()) {
      assert.equal(res.error.name, "TestError");
    }
  });
  it("EnvLoaderMW fail with envUtil Error", async () => {
    const encRes = await cryptoProvider.encrypt(decrypted);
    if (encRes.isErr()) throw encRes.error;
    const encrypted = encRes.value;
    sandbox.stub(fs, "pathExists").resolves(true);
    sandbox.stub(fs, "readFile").resolves(("SECRET_ABC=" + encrypted) as any);
    sandbox.stub(settingsUtil, "readSettings").resolves(ok(mockSettings));
    sandbox
      .stub(envUtil, "readEnv")
      .resolves(err(new UserError({ source: "test", name: "TestError", message: "message" })));
    class MyClass {
      async myMethod(inputs: Inputs): Promise<Result<any, FxError>> {
        return ok(undefined);
      }
    }
    hooks(MyClass, {
      myMethod: [EnvLoaderMW(true)],
    });
    const my = new MyClass();
    const inputs = {
      platform: Platform.VSCode,
      projectPath: ".",
      env: "dev",
    };
    const res = await my.myMethod(inputs);
    assert.isTrue(res.isErr());
  });
  it("EnvLoaderMW cancel", async () => {
    sandbox.stub(envUtil, "listEnv").resolves(ok(["dev", "prod"]));
    sandbox.stub(tools.ui, "selectOption").resolves(err(UserCancelError));
    class MyClass {
      async myMethod(inputs: Inputs): Promise<Result<any, FxError>> {
        return ok(undefined);
      }
    }
    hooks(MyClass, {
      myMethod: [EnvLoaderMW(true)],
    });
    const my = new MyClass();
    const inputs = {
      platform: Platform.VSCode,
      projectPath: ".",
    };
    const res = await my.myMethod(inputs);
    assert.isTrue(res.isErr());
  });
  it("EnvInfoLoaderMW_V3 call EnvLoaderMW", async () => {
    sandbox.stub(pathUtils, "getEnvFolderPath").resolves(ok("teamsfx"));
    // This is a temporary solution to reduce the effort of adopting new EnvLoaderMW
    const encRes = await cryptoProvider.encrypt(decrypted);
    if (encRes.isErr()) throw encRes.error;
    const encrypted = encRes.value;
    sandbox.stub(fs, "pathExists").resolves(true);
    sandbox.stub(fs, "readFile").resolves(("SECRET_ABC=" + encrypted) as any);
    sandbox.stub(settingsUtil, "readSettings").resolves(ok(mockSettings));
    if (process.env.SECRET_ABC || process.env.SECRET_ABC === undefined) {
      delete process.env.SECRET_ABC;
    }
    class MyClass {
      async myMethod(inputs: Inputs): Promise<Result<any, FxError>> {
        assert.equal(process.env.SECRET_ABC, decrypted);
        return ok(undefined);
      }
    }
    hooks(MyClass, {
      myMethod: [EnvInfoLoaderMW_V3(false)],
    });
    const my = new MyClass();
    const inputs = {
      platform: Platform.VSCode,
      projectPath: ".",
      env: "dev",
    };
    const res = await my.myMethod(inputs);
    assert.isTrue(res.isOk());
    assert.isUndefined(process.env.SECRET_ABC);
  });
  it("EnvWriterMW success", async () => {
    sandbox.stub(pathUtils, "getEnvFolderPath").resolves(ok("teamsfx"));
    let value = "";
    sandbox.stub(fs, "writeFile").callsFake(async (file: fs.PathLike | number, data: any) => {
      value = data as string;
      return Promise.resolve();
    });
    sandbox.stub(settingsUtil, "readSettings").resolves(ok(mockSettings));
    const envs = { SECRET_ABC: decrypted };
    class MyClass {
      async myMethod(inputs: Inputs, ctx?: CoreHookContext): Promise<Result<any, FxError>> {
        ctx!.envVars = envs;
        return ok(undefined);
      }
    }
    hooks(MyClass, {
      myMethod: [ContextInjectorMW, EnvWriterMW],
    });
    const my = new MyClass();
    const inputs = {
      platform: Platform.VSCode,
      projectPath: ".",
      env: "dev",
    };
    const res = await my.myMethod(inputs);
    assert.isTrue(res.isOk());
    assert.isDefined(value);
    value = value!.substring("SECRET_ABC=".length);
    const decRes = await cryptoProvider.decrypt(value);
    if (decRes.isErr()) throw decRes.error;
    assert.isTrue(decRes.isOk());
    assert.equal(decRes.value, decrypted);
  });

  it("EnvWriterMW fail with envUtil Error", async () => {
    sandbox
      .stub(envUtil, "writeEnv")
      .resolves(err(new UserError({ source: "test", name: "TestError", message: "message" })));
    sandbox.stub(settingsUtil, "readSettings").resolves(ok(mockSettings));
    const envs = { SECRET_ABC: decrypted };
    class MyClass {
      async myMethod(inputs: Inputs, ctx?: CoreHookContext): Promise<Result<any, FxError>> {
        ctx!.envVars = envs;
        return ok(undefined);
      }
    }
    hooks(MyClass, {
      myMethod: [ContextInjectorMW, EnvWriterMW],
    });
    const my = new MyClass();
    const inputs = {
      platform: Platform.VSCode,
      projectPath: ".",
      env: "dev",
    };
    const res = await my.myMethod(inputs);
    assert.isTrue(res.isErr());
  });

  it("dotenvUtil deserialize & serialize", async () => {
    const original =
      '#COMMENT\n\n\nKEY1=VALUE1 #COMMENT2\nKEY2=\'VALUE2\'\nKEY3="VALUE3#"\nindexPath="/index.html#"';
    const expected =
      '#COMMENT\n\n\nKEY1=VALUE1 #COMMENT2\nKEY2=\'VALUE2\'\nKEY3="VALUE3#"\nindexPath="/index.html#"\nKEY4="VALUE4"\nKEY5="VALUE5#"';
    const parsed = dotenvUtil.deserialize(original);
    assert.deepEqual(parsed, {
      lines: [
        "#COMMENT",
        "",
        "",
        { key: "KEY1", value: "VALUE1", comment: "#COMMENT2" },
        { key: "KEY2", value: "VALUE2", quote: "'" },
        { key: "KEY3", value: "VALUE3#", quote: '"' },
        { key: "indexPath", value: "/index.html#", quote: '"' },
      ],
      obj: { KEY1: "VALUE1", KEY2: "VALUE2", KEY3: "VALUE3#", indexPath: "/index.html#" },
    });
    parsed.lines?.push({ key: "KEY4", value: "VALUE4", quote: '"' });
    parsed.obj["KEY5"] = "VALUE5#";
    const serialized = dotenvUtil.serialize(parsed);
    assert.equal(serialized, expected);
  });
  it("dotenvUtil deserialize & serialize empty", async () => {
    const original = "";
    const parsed = dotenvUtil.deserialize(original);
    assert.deepEqual(parsed, {
      lines: [""],
      obj: {},
    });
    const serialized = dotenvUtil.serialize(parsed);
    assert.equal(serialized, original);
  });
  it("dotenvUtil serialize without lines", async () => {
    const parsed = {
      obj: { KEY: "VALUE", KEY2: "VALUE2" },
    };
    const str = dotenvUtil.serialize(parsed);
    assert.equal(str, "KEY=VALUE\nKEY2=VALUE2");
  });

  it("settingsUtil read not exist", async () => {
    const res = await settingsUtil.readSettings("abc");
    assert.isTrue(res.isErr());
  });

  it("settingsUtil read and ensure trackingId", async () => {
    sandbox.stub(fs, "pathExists").resolves(true);
    sandbox.stub<any, any>(fs, "readFile").callsFake(async (file: string) => {
      return "version: 1.0.0";
    });
    sandbox.stub(fs, "writeFile").resolves();
    const res = await settingsUtil.readSettings("abc");
    assert.isTrue(res.isOk());
    if (res.isOk()) {
      assert.isDefined(res.value.trackingId);
    }
  });

  it("settingsUtil write", async () => {
    sandbox.stub(fs, "writeFile").resolves();
    sandbox.stub(fs, "pathExists").resolves(true);
    sandbox.stub<any, any>(fs, "readFile").callsFake(async (file: string) => {
      return "version: 1.0.0";
    });
    const res = await settingsUtil.writeSettings(".", { trackingId: "123", version: "2" });
    assert.isTrue(res.isOk());
  });
<<<<<<< HEAD

  it("settingsUtil write", async () => {
    sandbox.stub(fs, "pathExists").resolves(false);
    const res = await settingsUtil.writeSettings(".", { trackingId: "123", version: "2" });
    assert.isTrue(res.isErr());
    assert.isTrue(res._unsafeUnwrapErr() instanceof PathNotExistError);
=======
});

describe("environmentManager.listRemoteEnvConfigs", () => {
  const tools = new MockTools();
  setTools(tools);
  const sandbox = sinon.createSandbox();
  let mockedEnvRestore: RestoreFn | undefined;
  afterEach(() => {
    sandbox.restore();
    if (mockedEnvRestore) {
      mockedEnvRestore();
    }
  });
  it("environmentManager.listRemoteEnvConfigs return error V3", async () => {
    mockedEnvRestore = mockedEnv({
      TEAMSFX_V3: "true",
    });
    sandbox.stub(fs, "readdir").resolves([] as any);
    const res = await environmentManager.listRemoteEnvConfigs(".", true);
    assert.isTrue(res.isErr());
  });
  it("environmentManager.listRemoteEnvConfigs return error V2", async () => {
    mockedEnvRestore = mockedEnv({
      TEAMSFX_V3: "false",
    });
    sandbox.stub(fs, "readdir").resolves([] as any);
    const res = await environmentManager.listRemoteEnvConfigs(".", true);
    assert.isTrue(res.isErr());
>>>>>>> e1ffcb57
  });
});<|MERGE_RESOLUTION|>--- conflicted
+++ resolved
@@ -521,14 +521,13 @@
     const res = await settingsUtil.writeSettings(".", { trackingId: "123", version: "2" });
     assert.isTrue(res.isOk());
   });
-<<<<<<< HEAD
 
   it("settingsUtil write", async () => {
     sandbox.stub(fs, "pathExists").resolves(false);
     const res = await settingsUtil.writeSettings(".", { trackingId: "123", version: "2" });
     assert.isTrue(res.isErr());
     assert.isTrue(res._unsafeUnwrapErr() instanceof PathNotExistError);
-=======
+  });
 });
 
 describe("environmentManager.listRemoteEnvConfigs", () => {
@@ -557,6 +556,5 @@
     sandbox.stub(fs, "readdir").resolves([] as any);
     const res = await environmentManager.listRemoteEnvConfigs(".", true);
     assert.isTrue(res.isErr());
->>>>>>> e1ffcb57
   });
 });