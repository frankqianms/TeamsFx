// Copyright (c) Microsoft Corporation.
// Licensed under the MIT license.

import "mocha";
import * as chai from "chai";
import chaiAsPromised from "chai-as-promised";
import { createContextV3 } from "../../../../src/component/utils";
import { SqlClient } from "../../../../src/component/resource/azureSql/clients/sql";
import { MockTools, MockUserInteraction, randomAppName } from "../../../core/utils";
import { setTools } from "../../../../src/core/globalVars";
import sinon from "sinon";
import { AzureSqlResource } from "../../../../src/component/resource/azureSql";
import {
  ContextV3,
  InputsWithProjectPath,
  ok,
  Platform,
  ResourceContextV3,
} from "@microsoft/teamsfx-api";
import { ComponentNames } from "../../../../src/component/constants";
import { Constants } from "../../../../src/component/resource/azureSql/constants";
import { newEnvInfoV3 } from "../../../../src/core/environment";
import path from "path";
import * as os from "os";
import faker from "faker";
import {
  SqlManagementClient,
  FirewallRule,
  FirewallRulesCreateOrUpdateOptionalParams,
  FirewallRulesCreateOrUpdateResponse,
  FirewallRulesDeleteOptionalParams,
  ServerAzureADAdministratorsListByServerOptionalParams,
  ServerAzureADAdministrator,
  AdministratorName,
  ServerAzureADAdministratorsCreateOrUpdateOptionalParams,
  ServerAzureADAdministratorsCreateOrUpdateResponse,
  CheckNameAvailabilityRequest,
  ServersCheckNameAvailabilityOptionalParams,
  ServersCheckNameAvailabilityResponse,
} from "@azure/arm-sql";
import * as azureSql from "@azure/arm-sql";
import axios from "axios";
import { TokenInfo, UserType } from "../../../../src/component/resource/azureSql/utils/common";
import * as Common from "../../../../src/component/resource/azureSql/utils/common";
import { AccessToken, GetTokenOptions, TokenCredential } from "@azure/core-auth";
import { PagedAsyncIterableIterator } from "@azure/core-paging";

chai.use(chaiAsPromised);

class MyTokenCredential implements TokenCredential {
  async getToken(
    scopes: string | string[],
    options?: GetTokenOptions | undefined
  ): Promise<AccessToken | null> {
    return {
      token: "a.eyJ1c2VySWQiOiJ0ZXN0QHRlc3QuY29tIn0=.c",
      expiresOnTimestamp: 1234,
    };
  }
}

const mockFirewallRules = {
  createOrUpdate: async function (
    resourceGroupName: string,
    serverName: string,
    firewallRuleName: string,
    parameters: FirewallRule,
    options?: FirewallRulesCreateOrUpdateOptionalParams
  ): Promise<FirewallRulesCreateOrUpdateResponse> {
    return {};
  },
  delete: async function (
    resourceGroupName: string,
    serverName: string,
    firewallRuleName: string,
    options?: FirewallRulesDeleteOptionalParams
  ): Promise<void> {},
};

const mockServerAzureADAdministrators = {
  listByServer: function (
    resourceGroupName: string,
    serverName: string,
    options?: ServerAzureADAdministratorsListByServerOptionalParams
  ): PagedAsyncIterableIterator<ServerAzureADAdministrator> {
    return {
      next() {
        throw new Error("Function not implemented.");
      },
      [Symbol.asyncIterator]() {
        throw new Error("Function not implemented.");
      },
      byPage: () => {
        return generator() as any;
      },
    };

    function* generator() {
      yield [];
    }
  },
  beginCreateOrUpdateAndWait: async function (
    resourceGroupName: string,
    serverName: string,
    administratorName: AdministratorName,
    parameters: ServerAzureADAdministrator,
    options?: ServerAzureADAdministratorsCreateOrUpdateOptionalParams
  ): Promise<ServerAzureADAdministratorsCreateOrUpdateResponse> {
    return {};
  },
};

const mockServers = {
  checkNameAvailability: async function (
    parameters: CheckNameAvailabilityRequest,
    options?: ServersCheckNameAvailabilityOptionalParams
  ): Promise<ServersCheckNameAvailabilityResponse> {
    return { available: true };
  },
};

describe("Azure-SQL Component", () => {
  const tools = new MockTools();
  const sandbox = sinon.createSandbox();
  const component = new AzureSqlResource();
  const appName = `unittest${randomAppName()}`;
  const projectPath = path.join(os.homedir(), "TeamsApps", appName);
  const inputs: InputsWithProjectPath = {
    projectPath: projectPath,
    platform: Platform.VSCode,
    "app-name": appName,
  };
  let context: ContextV3;
  setTools(tools);

  beforeEach(async () => {
    context = createContextV3();
    context.envInfo = newEnvInfoV3();
    sandbox.stub(SqlClient, "initToken").resolves("mock token");

    context.tokenProvider!.azureAccountProvider.getIdentityCredentialAsync = async () => {
      return new MyTokenCredential();
    };

<<<<<<< HEAD
    const mockSqlManagementClient = new SqlManagementClient(new MyTokenCredential(), "id");
    mockSqlManagementClient.firewallRules = mockFirewallRules as any;
    mockSqlManagementClient.serverAzureADAdministrators = mockServerAzureADAdministrators as any;
    mockSqlManagementClient.servers = mockServers as any;
    sandbox.stub(azureSql, "SqlManagementClient").returns(mockSqlManagementClient);
=======
    sandbox.stub(FirewallRules.prototype, "createOrUpdate").resolves();
    sandbox.stub(FirewallRules.prototype, "deleteMethod").resolves();
    sandbox.stub(ServerAzureADAdministrators.prototype, "listByServer").resolves([]);
    sandbox.stub(ServerAzureADAdministrators.prototype, "createOrUpdate").resolves();

>>>>>>> bf11ed4f
    sandbox.stub(SqlClient.prototype, "addDatabaseUser").resolves();
    sandbox.stub(axios, "get").resolves({ data: "1.1.1.1" });
    const mockInfo: TokenInfo = {
      name: faker.random.word(),
      objectId: faker.random.word(),
      userType: UserType.User,
    };
    sandbox.stub(Common, "parseToken").returns(mockInfo);
  });
  afterEach(() => {
    sandbox.restore();
  });

  it("configure happy path", async function () {
    sandbox
      .stub(msRestNodeAuth.ApplicationTokenCredentials.prototype, "getToken")
      .resolves({ accessToken: faker.random.word() } as TokenResponse);

    context.envInfo!.state[ComponentNames.AzureSQL] = {
      sqlResourceId:
        "/subscriptions/00000000-0000-0000-0000-000000000000/resourceGroups/mock-rg/providers/Microsoft.Sql/servers/mock",
      sqlEndpoint: "mock.database.windows.net",
      databaseName: "mock",
    };
    context.envInfo!.state[ComponentNames.Identity] = {
      [Constants.identityName]: "mock-identity",
    };
    const res = await component.configure(context as ResourceContextV3, inputs);
    chai.assert.isTrue(res.isOk());
  });

  it("configure with skipping add user happy path", async function () {
    sandbox
      .stub(msRestNodeAuth.ApplicationTokenCredentials.prototype, "getToken")
      .resolves({ accessToken: faker.random.word() } as TokenResponse);

    context.envInfo!.state[ComponentNames.AzureSQL] = {
      sqlResourceId:
        "/subscriptions/00000000-0000-0000-0000-000000000000/resourceGroups/mock-rg/providers/Microsoft.Sql/servers/mock",
      sqlEndpoint: "mock.database.windows.net",
      databaseName: "mock",
    };
    context.envInfo!.state[ComponentNames.Identity] = {
      [Constants.identityName]: "mock-identity",
    };
    context.envInfo!.config["skipAddingSqlUser"] = true;
    const res = await component.configure(context as ResourceContextV3, inputs);
    chai.assert.isTrue(res.isOk());
  });

  it("configure load subscription id error", async function () {
    sandbox
      .stub(msRestNodeAuth.ApplicationTokenCredentials.prototype, "getToken")
      .resolves({ accessToken: faker.random.word() } as TokenResponse);

    context.envInfo!.state[ComponentNames.AzureSQL] = {
      sqlResourceId: "invalidResourceId",
      sqlEndpoint: "mock.database.windows.net",
      databaseName: "mock",
    };
    context.envInfo!.state[ComponentNames.Identity] = {
      [Constants.identityName]: "mock-identity",
    };
    const res = await component.configure(context as ResourceContextV3, inputs);
    chai.assert.isTrue(res.isErr());
    if (res.isErr()) {
      chai.assert.equal("SqlInvalidConfigError", res.error.name);
    }
  });

  it("configure load resource group error", async function () {
    sandbox
      .stub(msRestNodeAuth.ApplicationTokenCredentials.prototype, "getToken")
      .resolves({ accessToken: faker.random.word() } as TokenResponse);

    context.envInfo!.state[ComponentNames.AzureSQL] = {
      sqlResourceId:
        "/subscriptions/00000000-0000-0000-0000-000000000000/invalidResourceGroup/mock-rg/providers/Microsoft.Sql/servers/mock",
      sqlEndpoint: "mock.database.windows.net",
      databaseName: "mock",
    };
    context.envInfo!.state[ComponentNames.Identity] = {
      [Constants.identityName]: "mock-identity",
    };
    const res = await component.configure(context as ResourceContextV3, inputs);
    chai.assert.isTrue(res.isErr());
    if (res.isErr()) {
      chai.assert.equal("SqlInvalidConfigError", res.error.name);
    }
  });

  it("configure parse login error", async function () {
    sandbox.stub(msRestNodeAuth.ApplicationTokenCredentials.prototype, "getToken").throws();
    context.envInfo!.state[ComponentNames.AzureSQL] = {
      sqlResourceId:
        "/subscriptions/00000000-0000-0000-0000-000000000000/resourceGroups/mock-rg/providers/Microsoft.Sql/servers/mock",
      sqlEndpoint: "mock.database.windows.net",
      databaseName: "mock",
    };
    context.envInfo!.state[ComponentNames.Identity] = {
      [Constants.identityName]: "mock-identity",
    };
    const res = await component.configure(context as ResourceContextV3, inputs);
    chai.assert.isTrue(res.isErr());
    if (res.isErr()) {
      chai.assert.equal("SqlUserInfoError", res.error.name);
    }
  });

  it("provision happy path", async function () {
<<<<<<< HEAD
=======
    sandbox
      .stub(msRestNodeAuth.ApplicationTokenCredentials.prototype, "getToken")
      .resolves({ accessToken: faker.random.word() } as TokenResponse);

    sandbox.stub(Servers.prototype, "checkNameAvailability").resolves({ available: true });
    sandbox
      .stub(MockUserInteraction.prototype, "inputText")
      .resolves(ok({ type: "success", result: "" }));
    const res = await component.provision(context as ResourceContextV3, inputs);
    chai.assert.isTrue(res.isOk());
  });

  it("provision again", async function () {
    sandbox
      .stub(msRestNodeAuth.ApplicationTokenCredentials.prototype, "getToken")
      .resolves({ accessToken: faker.random.word() } as TokenResponse);

    sandbox.stub(Servers.prototype, "checkNameAvailability").resolves({ available: true });
>>>>>>> bf11ed4f
    sandbox
      .stub(MockUserInteraction.prototype, "inputText")
      .resolves(ok({ type: "success", result: "" }));
    context.envInfo!.state[ComponentNames.AzureSQL] = {
      sqlResourceId:
        "/subscriptions/00000000-0000-0000-0000-000000000000/resourceGroups/mock-rg/providers/Microsoft.Sql/servers/mock",
      sqlEndpoint: "mock.database.windows.net",
      databaseName: "mock",
      databaseNameInvalid: "invalid",
    };
    const res = await component.provision(context as ResourceContextV3, inputs);
    chai.assert.isTrue(res.isOk());
  });

  it("generateBicep happy path", async function () {
    sandbox
      .stub(msRestNodeAuth.ApplicationTokenCredentials.prototype, "getToken")
      .resolves({ accessToken: faker.random.word() } as TokenResponse);

    const res = await component.generateBicep(context as ResourceContextV3, inputs);
    chai.assert.isTrue(res.isOk());
  });

  it("provision in debug", async function () {
    sandbox
      .stub(msRestNodeAuth.ApplicationTokenCredentials.prototype, "getToken")
      .resolves({ accessToken: faker.random.word() } as TokenResponse);

    context.envInfo!.envName = "local";
    const res = await component.provision(context as ResourceContextV3, inputs);
    chai.assert.isTrue(res.isOk());
  });

  it("configure in debug", async function () {
    sandbox
      .stub(msRestNodeAuth.ApplicationTokenCredentials.prototype, "getToken")
      .resolves({ accessToken: faker.random.word() } as TokenResponse);

    context.envInfo!.envName = "local";
    const res = await component.configure(context as ResourceContextV3, inputs);
    chai.assert.isTrue(res.isOk());
  });
});<|MERGE_RESOLUTION|>--- conflicted
+++ resolved
@@ -44,6 +44,7 @@
 import * as Common from "../../../../src/component/resource/azureSql/utils/common";
 import { AccessToken, GetTokenOptions, TokenCredential } from "@azure/core-auth";
 import { PagedAsyncIterableIterator } from "@azure/core-paging";
+import { Exception } from "handlebars";
 
 chai.use(chaiAsPromised);
 
@@ -142,19 +143,11 @@
       return new MyTokenCredential();
     };
 
-<<<<<<< HEAD
     const mockSqlManagementClient = new SqlManagementClient(new MyTokenCredential(), "id");
     mockSqlManagementClient.firewallRules = mockFirewallRules as any;
     mockSqlManagementClient.serverAzureADAdministrators = mockServerAzureADAdministrators as any;
     mockSqlManagementClient.servers = mockServers as any;
     sandbox.stub(azureSql, "SqlManagementClient").returns(mockSqlManagementClient);
-=======
-    sandbox.stub(FirewallRules.prototype, "createOrUpdate").resolves();
-    sandbox.stub(FirewallRules.prototype, "deleteMethod").resolves();
-    sandbox.stub(ServerAzureADAdministrators.prototype, "listByServer").resolves([]);
-    sandbox.stub(ServerAzureADAdministrators.prototype, "createOrUpdate").resolves();
-
->>>>>>> bf11ed4f
     sandbox.stub(SqlClient.prototype, "addDatabaseUser").resolves();
     sandbox.stub(axios, "get").resolves({ data: "1.1.1.1" });
     const mockInfo: TokenInfo = {
@@ -169,9 +162,9 @@
   });
 
   it("configure happy path", async function () {
-    sandbox
-      .stub(msRestNodeAuth.ApplicationTokenCredentials.prototype, "getToken")
-      .resolves({ accessToken: faker.random.word() } as TokenResponse);
+    context.tokenProvider!.azureAccountProvider.getIdentityCredentialAsync = async () => {
+      return new MyTokenCredential();
+    };
 
     context.envInfo!.state[ComponentNames.AzureSQL] = {
       sqlResourceId:
@@ -187,9 +180,9 @@
   });
 
   it("configure with skipping add user happy path", async function () {
-    sandbox
-      .stub(msRestNodeAuth.ApplicationTokenCredentials.prototype, "getToken")
-      .resolves({ accessToken: faker.random.word() } as TokenResponse);
+    context.tokenProvider!.azureAccountProvider.getIdentityCredentialAsync = async () => {
+      return new MyTokenCredential();
+    };
 
     context.envInfo!.state[ComponentNames.AzureSQL] = {
       sqlResourceId:
@@ -206,9 +199,16 @@
   });
 
   it("configure load subscription id error", async function () {
-    sandbox
-      .stub(msRestNodeAuth.ApplicationTokenCredentials.prototype, "getToken")
-      .resolves({ accessToken: faker.random.word() } as TokenResponse);
+    context.tokenProvider!.azureAccountProvider.getIdentityCredentialAsync = async () => {
+      return {
+        async getToken(
+          scopes: string | string[],
+          options?: GetTokenOptions | undefined
+        ): Promise<AccessToken | null> {
+          throw new Exception("");
+        },
+      };
+    };
 
     context.envInfo!.state[ComponentNames.AzureSQL] = {
       sqlResourceId: "invalidResourceId",
@@ -226,9 +226,9 @@
   });
 
   it("configure load resource group error", async function () {
-    sandbox
-      .stub(msRestNodeAuth.ApplicationTokenCredentials.prototype, "getToken")
-      .resolves({ accessToken: faker.random.word() } as TokenResponse);
+    context.tokenProvider!.azureAccountProvider.getIdentityCredentialAsync = async () => {
+      return new MyTokenCredential();
+    };
 
     context.envInfo!.state[ComponentNames.AzureSQL] = {
       sqlResourceId:
@@ -247,7 +247,16 @@
   });
 
   it("configure parse login error", async function () {
-    sandbox.stub(msRestNodeAuth.ApplicationTokenCredentials.prototype, "getToken").throws();
+    context.tokenProvider!.azureAccountProvider.getIdentityCredentialAsync = async () => {
+      return {
+        async getToken(
+          scopes: string | string[],
+          options?: GetTokenOptions | undefined
+        ): Promise<AccessToken | null> {
+          throw new Exception("");
+        },
+      };
+    };
     context.envInfo!.state[ComponentNames.AzureSQL] = {
       sqlResourceId:
         "/subscriptions/00000000-0000-0000-0000-000000000000/resourceGroups/mock-rg/providers/Microsoft.Sql/servers/mock",
@@ -265,13 +274,10 @@
   });
 
   it("provision happy path", async function () {
-<<<<<<< HEAD
-=======
-    sandbox
-      .stub(msRestNodeAuth.ApplicationTokenCredentials.prototype, "getToken")
-      .resolves({ accessToken: faker.random.word() } as TokenResponse);
-
-    sandbox.stub(Servers.prototype, "checkNameAvailability").resolves({ available: true });
+    context.tokenProvider!.azureAccountProvider.getIdentityCredentialAsync = async () => {
+      return new MyTokenCredential();
+    };
+
     sandbox
       .stub(MockUserInteraction.prototype, "inputText")
       .resolves(ok({ type: "success", result: "" }));
@@ -280,12 +286,10 @@
   });
 
   it("provision again", async function () {
-    sandbox
-      .stub(msRestNodeAuth.ApplicationTokenCredentials.prototype, "getToken")
-      .resolves({ accessToken: faker.random.word() } as TokenResponse);
-
-    sandbox.stub(Servers.prototype, "checkNameAvailability").resolves({ available: true });
->>>>>>> bf11ed4f
+    context.tokenProvider!.azureAccountProvider.getIdentityCredentialAsync = async () => {
+      return new MyTokenCredential();
+    };
+
     sandbox
       .stub(MockUserInteraction.prototype, "inputText")
       .resolves(ok({ type: "success", result: "" }));
@@ -301,18 +305,18 @@
   });
 
   it("generateBicep happy path", async function () {
-    sandbox
-      .stub(msRestNodeAuth.ApplicationTokenCredentials.prototype, "getToken")
-      .resolves({ accessToken: faker.random.word() } as TokenResponse);
+    context.tokenProvider!.azureAccountProvider.getIdentityCredentialAsync = async () => {
+      return new MyTokenCredential();
+    };
 
     const res = await component.generateBicep(context as ResourceContextV3, inputs);
     chai.assert.isTrue(res.isOk());
   });
 
   it("provision in debug", async function () {
-    sandbox
-      .stub(msRestNodeAuth.ApplicationTokenCredentials.prototype, "getToken")
-      .resolves({ accessToken: faker.random.word() } as TokenResponse);
+    context.tokenProvider!.azureAccountProvider.getIdentityCredentialAsync = async () => {
+      return new MyTokenCredential();
+    };
 
     context.envInfo!.envName = "local";
     const res = await component.provision(context as ResourceContextV3, inputs);
@@ -320,9 +324,9 @@
   });
 
   it("configure in debug", async function () {
-    sandbox
-      .stub(msRestNodeAuth.ApplicationTokenCredentials.prototype, "getToken")
-      .resolves({ accessToken: faker.random.word() } as TokenResponse);
+    context.tokenProvider!.azureAccountProvider.getIdentityCredentialAsync = async () => {
+      return new MyTokenCredential();
+    };
 
     context.envInfo!.envName = "local";
     const res = await component.configure(context as ResourceContextV3, inputs);
