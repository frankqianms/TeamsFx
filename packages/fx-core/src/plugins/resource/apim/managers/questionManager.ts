// Copyright (c) Microsoft Corporation.
// Licensed under the MIT license.
import { Func, PluginContext, QTreeNode } from "@microsoft/teamsfx-api";
import { BuildError, NotImplemented } from "../error";
import { ApimPluginConfig, IApimPluginConfig } from "../config";
import * as VSCode from "../questions/vscodeQuestion";
import * as CLI from "../questions/cliQuestion";

export interface IQuestionManager {
  callFunc(func: Func, ctx: PluginContext): Promise<any>;
  deploy(ctx: PluginContext, apimConfig?: IApimPluginConfig): Promise<QTreeNode>;
}

export class VscQuestionManager implements IQuestionManager {
  private readonly openApiDocumentQuestion: VSCode.OpenApiDocumentQuestion;
  private readonly existingOpenApiDocumentFunc: VSCode.ExistingOpenApiDocumentFunc;
  private readonly apiPrefixQuestion: VSCode.ApiPrefixQuestion;
  private readonly apiVersionQuestion: VSCode.ApiVersionQuestion;
  private readonly newApiVersionQuestion: VSCode.NewApiVersionQuestion;

  constructor(
    openApiDocumentQuestion: VSCode.OpenApiDocumentQuestion,
    apiPrefixQuestion: VSCode.ApiPrefixQuestion,
    apiVersionQuestion: VSCode.ApiVersionQuestion,
    newApiVersionQuestion: VSCode.NewApiVersionQuestion,
    existingOpenApiDocumentFunc: VSCode.ExistingOpenApiDocumentFunc
  ) {
    this.openApiDocumentQuestion = openApiDocumentQuestion;
    this.apiPrefixQuestion = apiPrefixQuestion;
    this.apiVersionQuestion = apiVersionQuestion;
    this.newApiVersionQuestion = newApiVersionQuestion;
    this.existingOpenApiDocumentFunc = existingOpenApiDocumentFunc;
  }

  async callFunc(func: Func, ctx: PluginContext): Promise<any> {
    throw BuildError(NotImplemented);
  }

  async deploy(ctx: PluginContext, apimConfig: IApimPluginConfig): Promise<QTreeNode> {
    const rootNode = new QTreeNode({
      type: "group",
    });

    let documentNode: QTreeNode;
    if (!apimConfig.apiDocumentPath) {
      const documentPathQuestion = this.openApiDocumentQuestion.getQuestion(ctx);
      documentNode = new QTreeNode(documentPathQuestion);
    } else {
      const documentPathFunc = this.existingOpenApiDocumentFunc.getQuestion(ctx);
      documentNode = new QTreeNode(documentPathFunc);
    }

    rootNode.addChild(documentNode);

    if (!apimConfig.apiPrefix) {
      const apiPrefixQuestion = this.apiPrefixQuestion.getQuestion();
      const apiPrefixQuestionNode = new QTreeNode(apiPrefixQuestion);
      documentNode.addChild(apiPrefixQuestionNode);
    }

    const versionQuestion = this.apiVersionQuestion.getQuestion(ctx);
    const versionQuestionNode = new QTreeNode(versionQuestion);
    documentNode.addChild(versionQuestionNode);

    const newVersionQuestion = this.newApiVersionQuestion.getQuestion();
    const newVersionQuestionNode = new QTreeNode(newVersionQuestion);
    newVersionQuestionNode.condition = this.newApiVersionQuestion.condition();
    versionQuestionNode.addChild(newVersionQuestionNode);

    return rootNode;
  }
}

export class CliQuestionManager implements IQuestionManager {
  private readonly openApiDocumentQuestion: CLI.OpenApiDocumentQuestion;
  private readonly apiPrefixQuestion: CLI.ApiPrefixQuestion;
  private readonly apiVersionQuestion: CLI.ApiVersionQuestion;
  constructor(
    openApiDocumentQuestion: CLI.OpenApiDocumentQuestion,
    apiPrefixQuestion: CLI.ApiPrefixQuestion,
    apiVersionQuestion: CLI.ApiVersionQuestion
  ) {
    this.openApiDocumentQuestion = openApiDocumentQuestion;
    this.apiPrefixQuestion = apiPrefixQuestion;
    this.apiVersionQuestion = apiVersionQuestion;
  }

  async callFunc(func: Func, ctx: PluginContext): Promise<any> {
    throw BuildError(NotImplemented);
  }

<<<<<<< HEAD
  async addResource(ctx: PluginContext): Promise<QTreeNode> {
    const rootNode = new QTreeNode({
      type: "group",
    });

    return rootNode;
  }

  async deploy(ctx: PluginContext): Promise<QTreeNode> {
=======
  async deploy(): Promise<QTreeNode> {
>>>>>>> 40fb8e4b
    const rootNode = new QTreeNode({
      type: "group",
    });

    const apimConfig = new ApimPluginConfig(ctx.config, ctx.envInfo.envName);
    if (!apimConfig.apiDocumentPath) {
      const openApiDocumentQuestion = this.openApiDocumentQuestion.getQuestion();
      rootNode.addChild(new QTreeNode(openApiDocumentQuestion));
    }

    if (!apimConfig.apiPrefix) {
      const apiPrefixQuestion = this.apiPrefixQuestion.getQuestion();
      rootNode.addChild(new QTreeNode(apiPrefixQuestion));
    }
    const apiVersionQuestion = this.apiVersionQuestion.getQuestion();
    rootNode.addChild(new QTreeNode(apiVersionQuestion));
    return rootNode;
  }
}<|MERGE_RESOLUTION|>--- conflicted
+++ resolved
@@ -89,33 +89,15 @@
     throw BuildError(NotImplemented);
   }
 
-<<<<<<< HEAD
-  async addResource(ctx: PluginContext): Promise<QTreeNode> {
+  async deploy(): Promise<QTreeNode> {
     const rootNode = new QTreeNode({
       type: "group",
     });
 
-    return rootNode;
-  }
-
-  async deploy(ctx: PluginContext): Promise<QTreeNode> {
-=======
-  async deploy(): Promise<QTreeNode> {
->>>>>>> 40fb8e4b
-    const rootNode = new QTreeNode({
-      type: "group",
-    });
-
-    const apimConfig = new ApimPluginConfig(ctx.config, ctx.envInfo.envName);
-    if (!apimConfig.apiDocumentPath) {
-      const openApiDocumentQuestion = this.openApiDocumentQuestion.getQuestion();
-      rootNode.addChild(new QTreeNode(openApiDocumentQuestion));
-    }
-
-    if (!apimConfig.apiPrefix) {
-      const apiPrefixQuestion = this.apiPrefixQuestion.getQuestion();
-      rootNode.addChild(new QTreeNode(apiPrefixQuestion));
-    }
+    const openApiDocumentQuestion = this.openApiDocumentQuestion.getQuestion();
+    rootNode.addChild(new QTreeNode(openApiDocumentQuestion));
+    const apiPrefixQuestion = this.apiPrefixQuestion.getQuestion();
+    rootNode.addChild(new QTreeNode(apiPrefixQuestion));
     const apiVersionQuestion = this.apiVersionQuestion.getQuestion();
     rootNode.addChild(new QTreeNode(apiVersionQuestion));
     return rootNode;
