// Copyright (c) Microsoft Corporation.
// Licensed under the MIT license.

import { getDefaultString, getLocalizedString } from "../../../../common/localizeUtils";

export class Messages {
  public static readonly SomethingIsInvalidWithValue = (
    something: string,
    value: string
  ): [string, string] => [
    getDefaultString("plugins.bot.InvalidValue", something, value),
    getLocalizedString("plugins.bot.InvalidValue", something, value),
  ];
  public static readonly InputValidValueForSomething = (something: string): string =>
    getLocalizedString("plugins.bot.SelectValidValues", something);
<<<<<<< HEAD
  public static readonly SomethingIsMissing = (something: string): string =>
    getLocalizedString("plugins.bot.SomethingIsMissing", something);
  public static readonly SomethingIsNotFound = (something: string): string =>
    getLocalizedString("plugins.bot.SomethingNotFound", something);
  public static readonly SomethingIsNotExisting = (something: string): string =>
    getLocalizedString("plugins.bot.SomethingNotExisting", something);
  public static readonly FailToCreateSomeClient = (clientName: string): string =>
    getLocalizedString("plugins.bot.FailedToCreate", clientName);
  public static readonly FailToProvisionSomeResource = (resource: string): string =>
    getLocalizedString("plugins.bot.FailedToProvision", resource);
  public static readonly FailToUpdateConfigs = (something: string): string =>
    getLocalizedString("plugins.bot.FailedToUpdateConfigs", something);
  public static readonly FailToListPublishingCredentials = getLocalizedString(
    "plugins.bot.FailedListPublishingCredentials"
  );
  public static readonly FailToDoZipDeploy = getLocalizedString("plugins.bot.FailedDeployZipFile");
  public static readonly FailToRestartWebApp = getLocalizedString(
    "plugins.bot.FailedRestartWebApp"
  );
  public static readonly FailToUpdateMessageEndpoint = (endpoint: string): string =>
    getLocalizedString("plugins.bot.FailedUpdateMessageEndpoint", endpoint);
  public static readonly FailToDownloadFrom = (url: string): string =>
    getLocalizedString("plugins.bot.DownloadFail", url);
=======
  public static readonly SomethingIsMissing = (something: string): [string, string] => [
    getDefaultString("plugins.bot.SomethingIsMissing", something),
    getLocalizedString("plugins.bot.SomethingIsMissing", something),
  ];
  public static readonly SomethingIsNotFound = (something: string): [string, string] => [
    getLocalizedString("plugins.bot.SomethingNotFound", something),
    getLocalizedString("plugins.bot.SomethingNotFound", something),
  ];
  public static readonly SomethingIsNotExisting = (something: string): [string, string] => [
    getDefaultString("plugins.bot.SomethingNotExisting", something),
    getLocalizedString("plugins.bot.SomethingNotExisting", something),
  ];
  public static readonly FailToCreateSomeClient = (clientName: string): [string, string] => [
    getDefaultString("plugins.bot.FailedToCreate", clientName),
    getLocalizedString("plugins.bot.FailedToCreate", clientName),
  ];
  public static readonly FailToProvisionSomeResource = (resource: string): [string, string] => [
    getDefaultString("plugins.bot.FailedToProvision", resource),
    getLocalizedString("plugins.bot.FailedToProvision", resource),
  ];
  public static readonly FailToUpdateConfigs = (something: string): [string, string] => [
    getDefaultString("plugins.bot.FailedToUpdateConfigs", something),
    getLocalizedString("plugins.bot.FailedToUpdateConfigs", something),
  ];
  public static readonly FailToListPublishingCredentials: [string, string] = [
    getDefaultString("plugins.bot.FailedListPublishingCredentials"),
    getLocalizedString("plugins.bot.FailedListPublishingCredentials"),
  ];
  public static readonly FailToDoZipDeploy: [string, string] = [
    getDefaultString("plugins.bot.FailedDeployZipFile"),
    getLocalizedString("plugins.bot.FailedDeployZipFile"),
  ];
  public static readonly FailToUpdateMessageEndpoint = (endpoint: string): [string, string] => [
    getDefaultString("plugins.bot.FailedUpdateMessageEndpoint", endpoint),
    getLocalizedString("plugins.bot.FailedUpdateMessageEndpoint", endpoint),
  ];
  public static readonly FailToDownloadFrom = (url: string): [string, string] => [
    getDefaultString("plugins.bot.DownloadFail", url),
    getLocalizedString("plugins.bot.DownloadFail", url),
  ];
>>>>>>> 2b7854d8
  public static readonly ClickHelpButtonForDetails = getLocalizedString("plugins.bot.ClickGetHelp");
  public static readonly CommandExecutionFailed = (command: string): [string, string] => [
    getDefaultString("plugins.bot.FailToRun", command),
    getLocalizedString("plugins.bot.FailToRun", command),
  ];
  public static readonly DoSthBeforeSth = (sth: string, beforeSth: string): string =>
    getLocalizedString("plugins.bot.PerformCommand", sth, beforeSth);
  public static readonly FailToCallAppStudioForCheckingAADApp = [
    getDefaultString("plugins.bot.FailToCallAppStudioApi"),
    getLocalizedString("plugins.bot.FailToCallAppStudioApi"),
  ];
  public static readonly SuccessfullyRetrievedTemplateZip = (zipUrl: string): string =>
    getLocalizedString("plugins.bot.SuccessfullyRetrievedZip", zipUrl);
  public static readonly FallingBackToUseLocalTemplateZip = getLocalizedString(
    "plugins.bot.FallingUseLocalTemplate"
  );
  public static readonly ResourceProviderExist = (rp: string): string =>
    getLocalizedString("plugins.bot.ResourceProvider", rp);
  public static readonly BotResourceExist = (where: string): string =>
    getLocalizedString("plugins.bot.BotResourceExists", where);

  public static readonly WorkingDirIsMissing: [string, string] = [
    getDefaultString("plugins.bot.WorkingDirMissing"),
    getLocalizedString("plugins.bot.WorkingDirMissing"),
  ];
  public static readonly FailToGetAzureCreds: [string, string] = [
    getDefaultString("plugins.bot.FailRetrieveAzureCredentials"),
    getLocalizedString("plugins.bot.FailRetrieveAzureCredentials"),
  ];
  public static readonly TryLoginAzure = getLocalizedString("plugins.bot.LoginToAzure");
  public static readonly SkipDeployNoUpdates = getLocalizedString("plugins.bot.SkipDeployment");

  public static readonly ScaffoldingBot = getLocalizedString("plugins.bot.ScaffoldingBot");
  public static readonly SuccessfullyScaffoldedBot = getLocalizedString(
    "plugins.bot.ScaffoldingBotSuccess"
  );

  public static readonly PreProvisioningBot = getLocalizedString("plugins.bot.PreProvisionBot");
  public static readonly ProvisioningBot = getLocalizedString("plugins.bot.ProvisionBot");

  public static readonly PreDeployingBot = getLocalizedString("plugins.bot.PreDeployingBot");
  public static readonly DeployingBot = getLocalizedString("plugins.bot.DeployingBot");
  public static readonly SuccessfullyDeployedBot = getLocalizedString(
    "plugins.bot.DeployingBotSuccess"
  );

  public static readonly GeneratingArmTemplatesBot = getLocalizedString(
    "plugins.bot.GeneratingBotARMTemplates"
  );
  public static readonly SuccessfullyGenerateArmTemplatesBot = getLocalizedString(
    // eslint-disable-next-line no-secrets/no-secrets
    "plugins.bot.GeneratingARMTemplatesSuccess"
  );

  public static readonly UpdatingArmTemplatesBot = getLocalizedString(
    "plugins.bot.UpdateBotARMTemplates"
  );
  public static readonly SuccessfullyUpdateArmTemplatesBot = getLocalizedString(
    // eslint-disable-next-line no-secrets/no-secrets
    "plugins.bot.UpdateBotARMTemplatesSuccess"
  );

  public static readonly SuccessfullyGetExistingBotAadAppCredential = getLocalizedString(
    "plugins.bot.GetBotAADSuccess"
  );
  public static readonly SuccessfullyCreatedBotAadApp = getLocalizedString(
    "plugins.bot.CreateBotAADSuccess"
  );

  public static readonly UpdatingAzureWebAppSettings = getLocalizedString(
    "plugins.bot.UpdateAzureWebAppSetting"
  );

  public static readonly ProvisioningBotRegistration = getLocalizedString(
    "plugins.bot.ProvisionBotRegistration"
  );
  public static readonly SuccessfullyProvisionedBotRegistration = getLocalizedString(
    "plugins.bot.ProvisionBotRegistrationSuccess"
  );

  public static readonly TheSubsNotRegisterToUseBotService = [
    getDefaultString("plugins.bot.SubscriptionNoRegister"),
    getLocalizedString("plugins.bot.SubscriptionNoRegister"),
  ];

  // Suggestions
  public static readonly RetryTheCurrentStep = getLocalizedString(
    "suggestions.retryTheCurrentStep"
  );
  public static readonly RegisterYouSubsToUseBot = getLocalizedString(
    "plugins.bot.RegisterSubscription"
  );
  public static readonly RecoverConfig = getLocalizedString("plugins.bot.RecoverConfig");
  public static readonly RecreateTheProject: [string, string] = [
    getDefaultString("plugins.bot.RecreateProject"),
    getLocalizedString("plugins.bot.RecreateProject"),
  ];
  public static readonly CheckCommandOutputAndTryToFixIt = getLocalizedString(
    "plugins.bot.CheckCommandOutput"
  );
  public static readonly DeleteExistingBotChannelRegistration = getLocalizedString(
    // eslint-disable-next-line no-secrets/no-secrets
    "plugins.bot.DeleteExistsAzureBotChannelRegistrations"
  );
  public static readonly DeleteBotAfterAzureAccountSwitching = getLocalizedString(
    "plugins.bot.DelAzureBotChannel"
  );
  public static readonly CheckOutputLogAndTryToFix = getLocalizedString(
    "plugins.bot.CheckLogAndFix"
  );
  public static readonly RegisterRequiredRP = (resourceProviders: string[]): string =>
    getLocalizedString("plugins.bot.RegisterResourceProviderManually", resourceProviders.join(","));
  public static readonly ReopenWorkingDir = (path = ""): string =>
    getLocalizedString("plugins.bot.CheckPathWriteAccess", path);
}<|MERGE_RESOLUTION|>--- conflicted
+++ resolved
@@ -13,31 +13,6 @@
   ];
   public static readonly InputValidValueForSomething = (something: string): string =>
     getLocalizedString("plugins.bot.SelectValidValues", something);
-<<<<<<< HEAD
-  public static readonly SomethingIsMissing = (something: string): string =>
-    getLocalizedString("plugins.bot.SomethingIsMissing", something);
-  public static readonly SomethingIsNotFound = (something: string): string =>
-    getLocalizedString("plugins.bot.SomethingNotFound", something);
-  public static readonly SomethingIsNotExisting = (something: string): string =>
-    getLocalizedString("plugins.bot.SomethingNotExisting", something);
-  public static readonly FailToCreateSomeClient = (clientName: string): string =>
-    getLocalizedString("plugins.bot.FailedToCreate", clientName);
-  public static readonly FailToProvisionSomeResource = (resource: string): string =>
-    getLocalizedString("plugins.bot.FailedToProvision", resource);
-  public static readonly FailToUpdateConfigs = (something: string): string =>
-    getLocalizedString("plugins.bot.FailedToUpdateConfigs", something);
-  public static readonly FailToListPublishingCredentials = getLocalizedString(
-    "plugins.bot.FailedListPublishingCredentials"
-  );
-  public static readonly FailToDoZipDeploy = getLocalizedString("plugins.bot.FailedDeployZipFile");
-  public static readonly FailToRestartWebApp = getLocalizedString(
-    "plugins.bot.FailedRestartWebApp"
-  );
-  public static readonly FailToUpdateMessageEndpoint = (endpoint: string): string =>
-    getLocalizedString("plugins.bot.FailedUpdateMessageEndpoint", endpoint);
-  public static readonly FailToDownloadFrom = (url: string): string =>
-    getLocalizedString("plugins.bot.DownloadFail", url);
-=======
   public static readonly SomethingIsMissing = (something: string): [string, string] => [
     getDefaultString("plugins.bot.SomethingIsMissing", something),
     getLocalizedString("plugins.bot.SomethingIsMissing", something),
@@ -70,6 +45,10 @@
     getDefaultString("plugins.bot.FailedDeployZipFile"),
     getLocalizedString("plugins.bot.FailedDeployZipFile"),
   ];
+  public static readonly FailToRestartWebApp: [string, string] = [
+    getDefaultString("plugins.bot.FailedRestartWebApp"),
+    getLocalizedString("plugins.bot.FailedRestartWebApp"),
+  ];
   public static readonly FailToUpdateMessageEndpoint = (endpoint: string): [string, string] => [
     getDefaultString("plugins.bot.FailedUpdateMessageEndpoint", endpoint),
     getLocalizedString("plugins.bot.FailedUpdateMessageEndpoint", endpoint),
@@ -78,7 +57,6 @@
     getDefaultString("plugins.bot.DownloadFail", url),
     getLocalizedString("plugins.bot.DownloadFail", url),
   ];
->>>>>>> 2b7854d8
   public static readonly ClickHelpButtonForDetails = getLocalizedString("plugins.bot.ClickGetHelp");
   public static readonly CommandExecutionFailed = (command: string): [string, string] => [
     getDefaultString("plugins.bot.FailToRun", command),
