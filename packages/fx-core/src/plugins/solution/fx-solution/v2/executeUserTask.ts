--- conflicted
+++ resolved
@@ -4,42 +4,28 @@
   Err,
   err,
   Func,
-<<<<<<< HEAD
   FxError,
   Inputs,
   Json,
   ok,
-=======
   TelemetryReporter,
-  AzureSolutionSettings,
   Void,
->>>>>>> 2b7854d8
   Platform,
   ProjectSettings,
   Result,
-  returnSystemError,
-  returnUserError,
   SolutionSettings,
   SystemError,
-  TelemetryReporter,
   TokenProvider,
   UserError,
   UserInteraction,
   v2,
   v3,
-<<<<<<< HEAD
-  Void,
-=======
-  SystemError,
->>>>>>> 2b7854d8
 } from "@microsoft/teamsfx-api";
 import fs from "fs-extra";
 import { cloneDeep } from "lodash";
 import path from "path";
 import { Container } from "typedi";
 import * as util from "util";
-import { isAADEnabled, isAadManifestEnabled } from "../../../../common";
-import { getLocalizedString } from "../../../../common/localizeUtils";
 import { isVSProject } from "../../../../common/projectSettingsHelper";
 import { OperationNotPermittedError } from "../../../../core/error";
 import { CoreQuestionNames } from "../../../../core/question";
@@ -76,19 +62,13 @@
 import { sendErrorTelemetryThenReturnError } from "../utils/util";
 import { BuiltInFeaturePluginNames } from "../v3/constants";
 import { TeamsAppSolutionNameV2 } from "./constants";
-<<<<<<< HEAD
 import { generateResourceTemplateForPlugins } from "./generateResourceTemplate";
 import { scaffoldByPlugins } from "./scaffolding";
 import { getAzureSolutionSettings, setActivatedResourcePluginsV2 } from "./utils";
-=======
-import { isVSProject } from "../../../../common/projectSettingsHelper";
-import fs from "fs-extra";
-import { CoreQuestionNames } from "../../../../core/question";
 import { Certificate } from "crypto";
 import { getLocalAppName } from "../../../resource/appstudio/utils/utils";
 import { getDefaultString, getLocalizedString } from "../../../../common/localizeUtils";
 import { isAADEnabled, isAadManifestEnabled } from "../../../../common";
->>>>>>> 2b7854d8
 export async function executeUserTask(
   ctx: v2.Context,
   inputs: Inputs,
