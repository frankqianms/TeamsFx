--- conflicted
+++ resolved
@@ -122,17 +122,8 @@
  * make sure subscription is correct
  *
  */
-<<<<<<< HEAD
-export async function askSubscription(
-  config: SolutionConfig,
-  azureAccountProvider?: AzureAccountProvider,
-  ui?:UserInteraction
-): Promise<Result<SubscriptionInfo, FxError>> {
-  if (azureAccountProvider === undefined) {
-=======
 export async function checkSubscription( ctx: SolutionContext): Promise<Result<SubscriptionInfo, FxError>> {
   if (ctx.azureAccountProvider === undefined) {
->>>>>>> c87bcfca
     return err(
       returnSystemError(
         new Error("azureAccountProvider is undefined"),
@@ -151,15 +142,9 @@
       )
     );
   }
-<<<<<<< HEAD
-  const activeSubscriptionId = config.get(GLOBAL_CONFIG)?.getString("subscriptionId");
-  const activeTenantId = config.get(GLOBAL_CONFIG)?.getString("tenantId");
-  const sub = subscriptions.find((sub) => sub.subscriptionId === activeSubscriptionId);
-=======
   const activeSubscriptionId = ctx.config.get(GLOBAL_CONFIG)?.getString("subscriptionId");
   const activeTenantId = ctx.config.get(GLOBAL_CONFIG)?.getString("tenantId");
   let sub = subscriptions.find((sub) => sub.subscriptionId === activeSubscriptionId);
->>>>>>> c87bcfca
   if (
     activeSubscriptionId === undefined ||
     activeTenantId == undefined ||
@@ -169,11 +154,7 @@
       (subscription) => subscription.subscriptionName
     );
     /// TODO: subscriptionNames may need change to OptionItem[]
-<<<<<<< HEAD
-    const askRes = await ui!.selectOption({
-=======
     const askRes = await ctx.ui!.selectOption({
->>>>>>> c87bcfca
       name: "subscription",
       title: "Select a subscription",
       options: subscriptionNames
@@ -193,12 +174,6 @@
         )
       );
     }
-<<<<<<< HEAD
-    return ok(selectedSub);
-  } else {
-    return ok(sub);
-  }
-=======
     sub = selectedSub;
   }  
   await ctx.azureAccountProvider?.setSubscription(sub.subscriptionId);
@@ -217,7 +192,6 @@
     },
   ]);
   return ok(sub);
->>>>>>> c87bcfca
 }
 
 /**
@@ -244,11 +218,7 @@
   const commonQuestions = new CommonQuestions();
 
   //1. check subscriptionId
-<<<<<<< HEAD
-  const subscriptionResult = await askSubscription(config, azureAccountProvider, ctx.ui);
-=======
   const subscriptionResult = await checkSubscription(ctx);
->>>>>>> c87bcfca
   if (subscriptionResult.isErr()) {
     return err(subscriptionResult.error);
   }
@@ -259,24 +229,6 @@
 
   // Note setSubscription here will change the token returned by getAccountCredentialAsync according to the subscription selected.
   // So getting azureToken needs to precede setSubscription.
-<<<<<<< HEAD
-  await azureAccountProvider?.setSubscription(subscriptionId);
-  if(ctx.treeProvider){
-    ctx.treeProvider.refresh([
-      {
-        commandId: "fx-extension.selectSubscription",
-        label: subscriptionResult.value.subscriptionName,
-        callback: () => {
-          return Promise.resolve(ok(null));
-        },
-        parent: "fx-extension.signinAzure",
-        contextValue: "selectSubscription",
-        icon: "subscriptionSelected",
-      },
-    ]);
-  }
-=======
->>>>>>> c87bcfca
   const azureToken = await azureAccountProvider?.getAccountCredentialAsync();
   if (azureToken === undefined) {
     return err(
