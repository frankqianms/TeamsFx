// Copyright (c) Microsoft Corporation.
// Licensed under the MIT license.

<<<<<<< HEAD
/**
 * @author Ivan Jobs <ruhe@microsoft.com>
 */
import { IBotRegistration } from "./interfaces/IBotRegistration";
=======
import { BotChannelType, IBotRegistration } from "./interfaces/IBotRegistration";
>>>>>>> 71d7ba78

import { AxiosInstance, default as axios } from "axios";
import {
  BotRegistrationNotFoundError,
  ConfigUpdatingError,
  ProvisionError,
  BotFrameworkNotAllowedToAcquireTokenError,
  BotFrameworkForbiddenResultError,
  BotFrameworkConflictResultError,
} from "../errors";
import { CommonStrings, ConfigNames } from "../strings";
import { RetryHandler } from "../retryHandler";
import { Messages } from "../messages";
import { APP_STUDIO_API_NAMES, getAppStudioEndpoint } from "../../appManifest/constants";
import { ResourceContextV3, SystemError } from "@microsoft/teamsfx-api";
import { CheckThrowSomethingMissing } from "../../../error";
import { FxBotPluginResultFactory } from "../result";
import { AppStudioClient as AppStudio } from "../../appManifest/appStudioClient";
import { isHappyResponse } from "../common";
import { HttpStatusCode } from "../../../constant/commonConstant";
import { TeamsFxUrlNames } from "../constants";

export function handleBotFrameworkError(e: any, apiName: string): void | undefined {
  if (e.response?.status === HttpStatusCode.NOTFOUND) {
    return undefined; // Stands for NotFound.
  } else if (e.response?.status === HttpStatusCode.UNAUTHORIZED) {
    throw new BotFrameworkNotAllowedToAcquireTokenError();
  } else if (e.response?.status === HttpStatusCode.FORBIDDEN) {
    throw new BotFrameworkForbiddenResultError();
  } else if (e.response?.status === HttpStatusCode.TOOMANYREQS) {
    throw new BotFrameworkConflictResultError();
  } else {
    e.teamsfxUrlName = TeamsFxUrlNames[apiName];
    throw AppStudio.wrapException(e, apiName) as SystemError;
  }
}

export class AppStudioClient {
  private static baseUrl = getAppStudioEndpoint();

  public static newAxiosInstance(accessToken: string): AxiosInstance {
    accessToken = CheckThrowSomethingMissing(
      FxBotPluginResultFactory.source,
      ConfigNames.APPSTUDIO_TOKEN,
      accessToken
    );
    const instance = axios.create({
      headers: {
        post: {
          Authorization: `Bearer ${accessToken}`,
          "Client-Source": "teamstoolkit",
        },
        get: {
          Authorization: `Bearer ${accessToken}`,
          "Client-Source": "teamstoolkit",
        },
      },
    });
    instance.interceptors.request.use(function (config) {
      config.params = { teamstoolkit: true, ...config.params };
      return config;
    });
    return instance;
  }

  /**
   * Set user region
   * @param _region e.g. https://dev.teams.microsoft.com/amer
   */
  public static setRegion(region: string) {
    AppStudioClient.baseUrl = region;
  }

  public static async getBotRegistration(
    token: string,
    botId: string
  ): Promise<IBotRegistration | undefined> {
    const axiosInstance = AppStudioClient.newAxiosInstance(token);

    try {
      const response = await RetryHandler.Retry(() =>
        axiosInstance.get(`${AppStudioClient.baseUrl}/api/botframework/${botId}`)
      );
      if (isHappyResponse(response)) {
        // eslint-disable-next-line @typescript-eslint/no-non-null-assertion
        return <IBotRegistration>response!.data; // response cannot be undefined as it's checked in isHappyResponse.
      } else {
        // Defensive code and it should never reach here.
        throw new Error("Failed to get data");
      }
    } catch (e) {
      handleBotFrameworkError(e, APP_STUDIO_API_NAMES.GET_BOT);
    }
  }

  public static async createBotRegistration(
    token: string,
    registration: IBotRegistration,
    checkExistence = true,
    context?: ResourceContextV3
  ): Promise<void> {
    const axiosInstance = AppStudioClient.newAxiosInstance(token);

    if (registration.botId && checkExistence) {
      const botReg = await AppStudioClient.getBotRegistration(token, registration.botId);
      if (botReg) {
        context?.logProvider?.info(Messages.BotResourceExist("Appstudio"));
        return;
      }
    }

    try {
      const response = await RetryHandler.Retry(() =>
        axiosInstance.post(`${AppStudioClient.baseUrl}/api/botframework`, registration)
      );
      if (!isHappyResponse(response)) {
        throw new ProvisionError(CommonStrings.APP_STUDIO_BOT_REGISTRATION);
      }
    } catch (e) {
      handleBotFrameworkError(e, APP_STUDIO_API_NAMES.CREATE_BOT);
    }

    return;
  }

  public static async updateMessageEndpoint(
    token: string,
    botId: string,
    endpoint: string
  ): Promise<void> {
    const botReg = await AppStudioClient.getBotRegistration(token, botId);
    if (!botReg) {
      throw new BotRegistrationNotFoundError(botId);
    }

    botReg.messagingEndpoint = endpoint;
    if (botReg.configuredChannels === undefined || botReg.configuredChannels.length === 0) {
      botReg.configuredChannels = [BotChannelType.MicrosoftTeams];
    }

    await AppStudioClient.updateBotRegistration(token, botReg);

    return;
  }

  public static async updateBotRegistration(
    token: string,
    botReg: IBotRegistration
  ): Promise<void> {
    const axiosInstance = AppStudioClient.newAxiosInstance(token);

    try {
      const response = await RetryHandler.Retry(() =>
        axiosInstance.post(`${AppStudioClient.baseUrl}/api/botframework/${botReg.botId}`, botReg)
      );
      if (!isHappyResponse(response)) {
        throw new ConfigUpdatingError(ConfigNames.MESSAGE_ENDPOINT);
      }
    } catch (e) {
      handleBotFrameworkError(e, APP_STUDIO_API_NAMES.UPDATE_BOT);
    }

    return;
  }
}<|MERGE_RESOLUTION|>--- conflicted
+++ resolved
@@ -1,14 +1,10 @@
 // Copyright (c) Microsoft Corporation.
 // Licensed under the MIT license.
 
-<<<<<<< HEAD
 /**
  * @author Ivan Jobs <ruhe@microsoft.com>
  */
-import { IBotRegistration } from "./interfaces/IBotRegistration";
-=======
 import { BotChannelType, IBotRegistration } from "./interfaces/IBotRegistration";
->>>>>>> 71d7ba78
 
 import { AxiosInstance, default as axios } from "axios";
 import {
