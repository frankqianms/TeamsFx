--- conflicted
+++ resolved
@@ -1,12 +1,9 @@
 // Copyright (c) Microsoft Corporation.
 // Licensed under the MIT license.
 
-<<<<<<< HEAD
-=======
 /**
  * @author Ivan Jobs <ruhe@microsoft.com>
  */
->>>>>>> c4a53e18
 import { BotChannelType, IBotRegistration } from "./interfaces/IBotRegistration";
 
 import { AxiosInstance, default as axios } from "axios";
