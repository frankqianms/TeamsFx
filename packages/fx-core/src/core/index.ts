--- conflicted
+++ resolved
@@ -13,26 +13,13 @@
   QTreeNode,
   QuestionType,
   Result,
-<<<<<<< HEAD
-  returnSystemError,
   SolutionContext,
   Stage,
-  TreeCategory,
-  TreeItem,
-=======
-  SolutionContext,
-  Stage,
->>>>>>> c87bcfca
   returnUserError,
   UserError,
   SingleSelectQuestion,
   FxError,
   ConfigFolderName,
-<<<<<<< HEAD
-  SubscriptionInfo,
-  AzureSolutionSettings,
-=======
->>>>>>> c87bcfca
   Inputs,
   Tools,
   Void,
@@ -60,7 +47,6 @@
 } from "./question";
 import * as jsonschema from "jsonschema";
 import AdmZip from "adm-zip";
-import { TeamsAppSolution } from "../plugins";
 export * from "./error";
 import { hooks } from "@feathersjs/hooks";
 import { ErrorHandlerMW } from "./middleware/errorHandler";
@@ -69,67 +55,20 @@
 import { loadSolutionContext, newSolutionContext } from "./middleware/contextLoader";
 import { ProjectCheckerMW } from "./middleware/projectChecker";
 import { ConcurrentLockerMW } from "./middleware/concurrentLocker";
-<<<<<<< HEAD
-import { SolutionLoaderMW } from "./middleware/solutionLoader";
-import { InvalidProjectError } from "./error";
-=======
 import { InvalidProjectError } from "./error";
 import { loadGlobalSolutions, loadSolution } from "./middleware/solutionLoader";
->>>>>>> c87bcfca
  
  
 export class FxCore implements Core {
   
   tools: Tools;
 
-<<<<<<< HEAD
-  solution:Solution = new TeamsAppSolution();
- 
-=======
->>>>>>> c87bcfca
   constructor(tools: Tools) { 
     this.tools = tools;
   }
   
   @hooks([ErrorHandlerMW])
   async createProject(inputs: Inputs): Promise<Result<string, FxError>> {
-<<<<<<< HEAD
-    const ctx = await newSolutionContext(this, inputs);
-    return this._createProject(ctx, inputs);
-  }
-
-  @hooks([ErrorHandlerMW, ProjectCheckerMW, ConcurrentLockerMW, SolutionLoaderMW ])
-  async provisionResources(inputs: Inputs) : Promise<Result<Void, FxError>>{
-    const ctx = await loadSolutionContext(this, inputs);
-    return await this._provisionResources(ctx, inputs);
-  }
-
-  @hooks([ErrorHandlerMW, ProjectCheckerMW, ConcurrentLockerMW, SolutionLoaderMW ])
-  async deployArtifacts(inputs: Inputs) : Promise<Result<Void, FxError>>{
-    const ctx = await loadSolutionContext(this, inputs);
-    return await this._deployArtifacts(ctx, inputs);
-  }
-  
-  @hooks([ErrorHandlerMW, ProjectCheckerMW, ConcurrentLockerMW, SolutionLoaderMW ])
-  async localDebug(inputs: Inputs) : Promise<Result<Void, FxError>>{
-    const ctx = await loadSolutionContext(this, inputs);
-    return await this._localDebug(ctx, inputs);
-  }
-
-  @hooks([ErrorHandlerMW, ProjectCheckerMW, ConcurrentLockerMW, SolutionLoaderMW ])
-  async publishApplication(inputs: Inputs) : Promise<Result<Void, FxError>>{
-    const ctx = await loadSolutionContext(this, inputs);
-    return await this._publishApplication(ctx, inputs);
-  }
-
-  @hooks([ErrorHandlerMW, ProjectCheckerMW, ConcurrentLockerMW, SolutionLoaderMW])
-  async executeUserTask(func: Func, inputs: Inputs) :  Promise<Result<unknown, FxError>>{
-    const ctx = await loadSolutionContext(this, inputs);
-    return await this._executeUserTask(ctx, func, inputs);
-  }
-
-  @hooks([ErrorHandlerMW, SolutionLoaderMW, ConfigWriterMW])
-=======
     const ctx = await newSolutionContext(this.tools, inputs);
     return this._createProject(ctx, inputs);
   }
@@ -170,25 +109,10 @@
   }
 
   @hooks([ErrorHandlerMW, ConfigWriterMW])
->>>>>>> c87bcfca
   async getQuestions(task: Stage, inputs: Inputs) : Promise<Result<QTreeNode | undefined, FxError>> {
     let ctx:SolutionContext;
     if(task ===  Stage.create) {
       delete inputs.projectPath;
-<<<<<<< HEAD
-      ctx = await newSolutionContext(this, inputs);
-    }
-    else{
-      ctx = await loadSolutionContext(this, inputs);
-    }  
-    return await this._getQuestions(task, inputs, ctx);
-  }
-
-  @hooks([ErrorHandlerMW, SolutionLoaderMW, ConfigWriterMW])
-  async getQuestionsForUserTask(func: FunctionRouter, inputs: Inputs) : Promise<Result<QTreeNode | undefined, FxError>>{
-    const ctx = await loadSolutionContext(this, inputs);
-    return await this._getQuestionsForUserTask(func, inputs, ctx);
-=======
       ctx = await newSolutionContext(this.tools, inputs);
       return await this._getQuestionsForCreateProject(ctx, inputs);
     }
@@ -204,18 +128,13 @@
     const ctx = await loadSolutionContext(this.tools, inputs);
     const solution = await loadSolution(inputs);
     return await this._getQuestionsForUserTask(ctx, solution, func, inputs);
->>>>>>> c87bcfca
   }
 
    
   @hooks([ErrorHandlerMW])
   async getProjectConfig(inputs: Inputs): Promise<Result<ProjectConfig|undefined, FxError>>{
     if(inputs.projectPath){
-<<<<<<< HEAD
-      const ctx = await loadSolutionContext(this, inputs);
-=======
       const ctx = await loadSolutionContext(this.tools, inputs);
->>>>>>> c87bcfca
       return ok({
         settings: ctx.projectSettings,
         config: ctx.config
@@ -226,11 +145,7 @@
 
   @hooks([ErrorHandlerMW, ProjectCheckerMW])
   async setSubscriptionInfo(inputs: Inputs) :Promise<Result<Void, FxError>>{
-<<<<<<< HEAD
-    const ctx = await loadSolutionContext(this, inputs);
-=======
-    const ctx = await loadSolutionContext(this.tools, inputs);
->>>>>>> c87bcfca
+    const ctx = await loadSolutionContext(this.tools, inputs);
     return this._setSubscriptionInfo(ctx, inputs);
   }
 
@@ -328,27 +243,15 @@
       return err(createResult.error);
     }
 
-<<<<<<< HEAD
-    //solution load (hardcode)
-    this.solution = new TeamsAppSolution();
-    ctx.projectSettings!.solutionSettings!.name = this.solution.name;
-    
-    const createRes = await this.solution.create(ctx);
-=======
     const solution = await loadSolution(inputs);
     ctx.projectSettings!.solutionSettings!.name = solution.name;
     
     const createRes = await solution.create(ctx);
->>>>>>> c87bcfca
     if (createRes.isErr()) {
       return createRes;
     } 
 
-<<<<<<< HEAD
-    const scaffoldRes = await this.solution.scaffold(ctx);
-=======
     const scaffoldRes = await solution.scaffold(ctx);
->>>>>>> c87bcfca
     if (scaffoldRes.isErr()) {
       return scaffoldRes;
     } 
@@ -362,8 +265,6 @@
       );
     }
     return ok(projectPath);
-<<<<<<< HEAD
-=======
   }
   
  
@@ -383,113 +284,14 @@
   @hooks([QuestionModelMW, ConfigWriterMW])
   async _localDebug(ctx: SolutionContext, solution:Solution, inputs: Inputs) : Promise<Result<Void, FxError>>{
     return await solution.localDebug(ctx);
->>>>>>> c87bcfca
-  }
-  
- 
-
-  @hooks([QuestionModelMW, ConfigWriterMW])
-<<<<<<< HEAD
-  async _provisionResources(ctx: SolutionContext, inputs: Inputs) : Promise<Result<Void, FxError>>{
-    return await this.solution!.provision(ctx);
-=======
+  }
+
+  @hooks([QuestionModelMW, ConfigWriterMW])
   async _publishApplication(ctx: SolutionContext, solution:Solution, inputs: Inputs) : Promise<Result<Void, FxError>>{
     return await solution.publish(ctx);
->>>>>>> c87bcfca
-  }
-  
-
-  @hooks([QuestionModelMW, ConfigWriterMW])
-<<<<<<< HEAD
-  async _deployArtifacts(ctx: SolutionContext, inputs: Inputs) : Promise<Result<Void, FxError>>{
-    return await this.solution!.deploy(ctx);
-  }
-
-  
-  @hooks([QuestionModelMW, ConfigWriterMW])
-  async _localDebug(ctx: SolutionContext, inputs: Inputs) : Promise<Result<Void, FxError>>{
-    return await this.solution!.localDebug(ctx);
-  }
-
-  @hooks([QuestionModelMW, ConfigWriterMW])
-  async _publishApplication(ctx: SolutionContext, inputs: Inputs) : Promise<Result<Void, FxError>>{
-    return await this.solution!.publish(ctx);
-  }
-
-  @hooks([QuestionModelMW, ConfigWriterMW])
-  async _executeUserTask(ctx: SolutionContext, func: Func, inputs: Inputs) :  Promise<Result<unknown, FxError>>{
-    const namespace = func.namespace;
-    const array = namespace ? namespace.split("/") : [];
-    if ("" !== namespace && array.length > 0 && this.solution && this.solution.executeUserTask) {
-      return await this.solution.executeUserTask(func, ctx);
-    }
-    return err(
-      returnUserError(
-        new Error(`executeUserTaskRouteFailed:${JSON.stringify(func)}`),
-        error.CoreSource,
-        error.CoreErrorNames.executeUserTaskRouteFailed
-      )
-    );
-  }
-  
-  async buildArtifacts(inputs: Inputs) : Promise<Result<Void, FxError>>{
-     throw error.TaskNotSupportError;
-  }
-  async createEnv (inputs: Inputs) : Promise<Result<Void, FxError>>{
-    throw error.TaskNotSupportError;
-  }
-  async removeEnv (inputs: Inputs) : Promise<Result<Void, FxError>>{
-    throw error.TaskNotSupportError;
-  }
-  async switchEnv (inputs: Inputs) : Promise<Result<Void, FxError>>{
-    throw error.TaskNotSupportError;
-  }
-  
-  
-
-
-
-  @hooks([ConfigWriterMW])
-  async _setSubscriptionInfo(ctx: SolutionContext, inputs: Inputs) :Promise<Result<Void, FxError>>{
-    if(inputs.projectPath){
-      if(ctx.config && ctx.config.get("solution")){
-        if(inputs.tenantId)
-          ctx.config.get("solution")?.set("tenantId",inputs.tenantId);
-        else 
-          ctx.config.get("solution")?.delete("tenantId");
-        if(inputs.subscriptionId)
-          ctx.config.get("solution")?.set("subscriptionId",inputs.subscriptionId);
-        else 
-          ctx.config.get("solution")?.delete("subscriptionId");
-        return ok(Void);
-      }
-    }
-    return err(InvalidProjectError);
-  }
- 
-  @hooks([ErrorHandlerMW])
-  async _getQuestionsForUserTask(func: FunctionRouter, inputs: Inputs, ctx:SolutionContext) : Promise<Result<QTreeNode | undefined, FxError>>{
-    const namespace = func.namespace;
-    const array = namespace ? namespace.split("/") : [];
-    if (namespace && "" !== namespace && array.length > 0 && this.solution && this.solution.getQuestionsForUserTask) {
-      ctx!.answers = inputs;
-      const res = await this.solution.getQuestionsForUserTask!(func, ctx!);
-      if (res.isOk()) {
-        if (res.value) {
-          const node = res.value.trim();
-          return ok(node);
-        }
-      }
-      return res;
-    }
-    return err(
-      returnUserError(
-        new Error(`getQuestionsForUserTaskRouteFailed:${JSON.stringify(func)}`),
-        error.CoreSource,
-        error.CoreErrorNames.getQuestionsForUserTaskRouteFailed
-      )
-    );
-=======
+  }
+
+  @hooks([QuestionModelMW, ConfigWriterMW])
   async _executeUserTask(ctx: SolutionContext, solution:Solution, func: Func, inputs: Inputs) :  Promise<Result<unknown, FxError>>{
     const namespace = func.namespace;
     const array = namespace ? namespace.split("/") : [];
@@ -584,55 +386,13 @@
     scratchNode.addChild(new QTreeNode(QuestionAppName));
     sampleNode.addChild(new QTreeNode(QuestionRootFolder));
     return ok(node.trim());
->>>>>>> c87bcfca
-  }
-  @hooks([ErrorHandlerMW])
-  async _getQuestions(stage: Stage, inputs: Inputs, ctx?:SolutionContext): Promise<Result<QTreeNode | undefined, FxError>> {
-    const node = new QTreeNode({ type: "group" });
-    if (stage === Stage.create) {
-      
-      const scratchSelectNode = new QTreeNode(ScratchOrSampleSelect(inputs.platform === Platform.CLI));
-      node.addChild(scratchSelectNode);
-
-<<<<<<< HEAD
-      const scratchNode = new QTreeNode({ type: "group" });
-      scratchNode.condition = { equals: ScratchOptionYes.id };
-      scratchSelectNode.addChild(scratchNode);
-
-      const sampleNode = new QTreeNode(SampleSelect);
-      sampleNode.condition = { equals: ScratchOptionNo.id };
-      scratchSelectNode.addChild(sampleNode);
-
-      //make sure that global solutions are loaded
-      const solutionNames: string[] = ["fx-solution-azure"];
-      const selectSolution: SingleSelectQuestion = QuestionSelectSolution;
-      selectSolution.staticOptions = solutionNames;
-      const solutionSelectNode = new QTreeNode(selectSolution);
-      scratchNode.addChild(solutionSelectNode);
-      for (const v of [this.solution!]) {
-        if (v.getQuestions) {
-          const res = await v.getQuestions(stage, ctx!);
-          if (res.isErr()) return res;
-          if (res.value) {
-            const solutionNode = res.value as QTreeNode;
-            solutionNode.condition = { equals: v.name };
-            if (solutionNode.data) solutionSelectNode.addChild(solutionNode);
-          }
-        }
-      }
-
-      scratchNode.addChild(new QTreeNode(QuestionRootFolder));
-      scratchNode.addChild(new QTreeNode(QuestionAppName));
-      sampleNode.addChild(new QTreeNode(QuestionRootFolder));
-    } else if (this.solution) {
-      const res = await this.solution.getQuestions(stage, ctx!);
-=======
+  }
+
   @hooks([ErrorHandlerMW])
   async _getQuestions(ctx:SolutionContext, solution:Solution, stage: Stage, inputs: Inputs): Promise<Result<QTreeNode | undefined, FxError>> {
     const node = new QTreeNode({ type: "group" });
     if (stage !== Stage.create) {
       const res = await solution.getQuestions(stage, ctx);
->>>>>>> c87bcfca
       if (res.isErr()) return res;
       if (res.value) {
         const child = res.value as QTreeNode;
@@ -671,8 +431,6 @@
     }
     return ok(null);
   }
-<<<<<<< HEAD
-=======
 
 
   async buildArtifacts(inputs: Inputs) : Promise<Result<Void, FxError>>{
@@ -687,5 +445,4 @@
   async switchEnv (inputs: Inputs) : Promise<Result<Void, FxError>>{
     throw error.TaskNotSupportError;
   }
->>>>>>> c87bcfca
 } 