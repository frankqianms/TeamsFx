// Copyright (c) Microsoft Corporation.
// Licensed under the MIT license.
import {
  FolderQuestion,
  OptionItem,
  Platform,
  SingleSelectQuestion,
  TextInputQuestion,
  FuncQuestion,
  Inputs,
  LocalEnvironmentName,
  StaticOptions,
  MultiSelectQuestion,
} from "@microsoft/teamsfx-api";
import * as jsonschema from "jsonschema";
import * as path from "path";
import * as fs from "fs-extra";
import * as os from "os";
import { environmentManager } from "./environment";
import { sampleProvider } from "../common/samples";
<<<<<<< HEAD
import { isAadManifestEnabled, isExistingTabAppEnabled, isM365AppEnabled } from "../common/tools";
import { isBotNotificationEnabled } from "../common/featureFlags";
=======
import {
  getRootDirectory,
  isAadManifestEnabled,
  isExistingTabAppEnabled,
  isM365AppEnabled,
} from "../common/tools";
import { isBotNotificationEnabled, isPreviewFeaturesEnabled } from "../common/featureFlags";
>>>>>>> c9c58e1b
import { getLocalizedString } from "../common/localizeUtils";
import {
  BotOptionItem,
  MessageExtensionItem,
  NotificationOptionItem,
  TabOptionItem,
  TabSPFxItem,
  M365SsoLaunchPageOptionItem,
  M365SearchAppOptionItem,
  CommandAndResponseOptionItem,
  TabNonSsoItem,
  ExistingTabOptionItem,
  TabNewUIOptionItem,
  TabSPFxNewUIItem,
  MessageExtensionNewUIItem,
  BotNewUIOptionItem,
} from "../plugins/solution/fx-solution/question";

export enum CoreQuestionNames {
  AppName = "app-name",
  DefaultAppNameFunc = "default-app-name-func",
  Folder = "folder",
  ProjectPath = "projectPath",
  ProgrammingLanguage = "programming-language",
  Capabilities = "capabilities",
  Features = "features",
  Solution = "solution",
  CreateFromScratch = "scratch",
  Samples = "samples",
  Stage = "stage",
  SubStage = "substage",
  SourceEnvName = "sourceEnvName",
  TargetEnvName = "targetEnvName",
  TargetResourceGroupName = "targetResourceGroupName",
  NewResourceGroupName = "newResourceGroupName",
  NewResourceGroupLocation = "newResourceGroupLocation",
  NewTargetEnvName = "newTargetEnvName",
  ExistingTabEndpoint = "existing-tab-endpoint",
}

export const ProjectNamePattern = "^[a-zA-Z][\\da-zA-Z]+$";

export function createAppNameQuestion(validateProjectPathExistence = true): TextInputQuestion {
  const question: TextInputQuestion = {
    type: "text",
    name: CoreQuestionNames.AppName,
    title: "Application name",
    validation: {
      validFunc: async (input: string, previousInputs?: Inputs): Promise<string | undefined> => {
        const schema = {
          pattern: ProjectNamePattern,
          maxLength: 30,
        };
        const appName = input as string;
        const validateResult = jsonschema.validate(appName, schema);
        if (validateResult.errors && validateResult.errors.length > 0) {
          if (validateResult.errors[0].name === "pattern") {
            return getLocalizedString("core.QuestionAppName.validation.pattern");
          }
          if (validateResult.errors[0].name === "maxLength") {
            return getLocalizedString("core.QuestionAppName.validation.maxlength");
          }
        }
        if (validateProjectPathExistence && previousInputs && previousInputs.folder) {
          const folder = previousInputs.folder as string;
          if (folder) {
            const projectPath = path.resolve(folder, appName);
            const exists = await fs.pathExists(projectPath);
            if (exists)
              return getLocalizedString("core.QuestionAppName.validation.pathExist", projectPath);
          }
        }
        return undefined;
      },
    },
    placeholder: "Application name",
  };
  return question;
}

export const DefaultAppNameFunc: FuncQuestion = {
  type: "func",
  name: CoreQuestionNames.DefaultAppNameFunc,
  func: (inputs: Inputs) => {
    const appName = path.basename(inputs.projectPath ?? "");
    const schema = {
      pattern: ProjectNamePattern,
      maxLength: 30,
    };
    const validateResult = jsonschema.validate(appName, schema);
    if (validateResult.errors && validateResult.errors.length > 0) {
      return undefined;
    }

    return appName;
  },
};

export const QuestionRootFolder: FolderQuestion = {
  type: "folder",
  name: CoreQuestionNames.Folder,
  title: "Workspace folder",
};

export const ProgrammingLanguageQuestion: SingleSelectQuestion = {
  name: CoreQuestionNames.ProgrammingLanguage,
  title: "Programming Language",
  type: "singleSelect",
  staticOptions: [
    { id: "javascript", label: "JavaScript" },
    { id: "typescript", label: "TypeScript" },
  ],
  dynamicOptions: (inputs: Inputs): StaticOptions => {
    if (inputs.platform === Platform.VS) {
      return [{ id: "csharp", label: "C#" }];
    }
    const capabilities = inputs[CoreQuestionNames.Capabilities] as string[];
    if (capabilities && capabilities.includes && capabilities.includes(TabSPFxItem.id))
      return [{ id: "typescript", label: "TypeScript" }];
    return [
      { id: "javascript", label: "JavaScript" },
      { id: "typescript", label: "TypeScript" },
    ];
  },
  skipSingleOption: true,
  default: (inputs: Inputs) => {
    if (isPreviewFeaturesEnabled()) {
      const capability = inputs[CoreQuestionNames.Capabilities] as string;
      if (capability && capability === TabSPFxItem.id) {
        return "typescript";
      }
      const feature = inputs[CoreQuestionNames.Features] as string;
      if (feature && feature === TabSPFxItem.id) {
        return "typescript";
      }
    } else {
      const capabilities = inputs[CoreQuestionNames.Capabilities] as string[];
      if (capabilities && capabilities.includes && capabilities.includes(TabSPFxItem.id))
        return "typescript";
    }
    return "javascript";
  },
  placeholder: (inputs: Inputs): string => {
    if (isPreviewFeaturesEnabled()) {
      const capability = inputs[CoreQuestionNames.Capabilities] as string;
      if (capability && capability === TabSPFxItem.id) {
        return getLocalizedString("core.ProgrammingLanguageQuestion.placeholder.spfx");
      }
      const feature = inputs[CoreQuestionNames.Features] as string;
      if (feature && feature === TabSPFxItem.id) {
        return getLocalizedString("core.ProgrammingLanguageQuestion.placeholder.spfx");
      }
    } else {
      const capabilities = inputs[CoreQuestionNames.Capabilities] as string[];
      if (capabilities && capabilities.includes && capabilities.includes(TabSPFxItem.id))
        return getLocalizedString("core.ProgrammingLanguageQuestion.placeholder.spfx");
    }
    return getLocalizedString("core.ProgrammingLanguageQuestion.placeholder");
  },
};

function hasCapability(items: string[], optionItem: OptionItem): boolean {
  return items.includes(optionItem.id) || items.includes(optionItem.label);
}

function setIntersect<T>(set1: Set<T>, set2: Set<T>): Set<T> {
  return new Set([...set1].filter((item) => set2.has(item)));
}

function setDiff<T>(set1: Set<T>, set2: Set<T>): Set<T> {
  return new Set([...set1].filter((item) => !set2.has(item)));
}

function setUnion<T>(...sets: Set<T>[]): Set<T> {
  return new Set(([] as T[]).concat(...sets.map((set) => [...set])));
}

// Each set is mutually exclusive. Handle conflict by removing items conflicting with the newly added items.
// Assuming intersection of all sets are empty sets and no conflicts in newly added items.
//
// For example: sets = [[1, 2], [3, 4]], previous = [1, 2, 5], current = [1, 2, 4, 5].
// So the newly added one is [4]. Remove all items from `current` that conflict with [4].
// Result = [4, 5].
export function handleSelectionConflict<T>(
  sets: Set<T>[],
  previous: Set<T>,
  current: Set<T>
): Set<T> {
  const allSets = setUnion(...sets);
  const addedItems = setDiff(current, previous);

  for (const set of sets) {
    if (setIntersect(set, addedItems).size > 0) {
      return setUnion(setIntersect(set, current), setDiff(current, allSets));
    }
  }

  // If newly added items are not in any sets, do nothing.
  return current;
}

export function validateConflict<T>(sets: Set<T>[], current: Set<T>): string | undefined {
  const all = setUnion(...sets);
  const currentIntersectAll = setIntersect(all, current);
  for (const set of sets) {
    if (setIntersect(set, current).size > 0) {
      const currentIntersectSet = setIntersect(set, current);
      if (currentIntersectSet.size < currentIntersectAll.size) {
        return getLocalizedString(
          "core.capability.validation",
          `[${Array.from(current).join(", ")}]`,
          Array.from(sets)
            .map((set) => `[${Array.from(set).join(", ")}]`)
            .join(", ")
        );
      }
    }
  }
  return undefined;
}

export function createCapabilityQuestion(): MultiSelectQuestion {
  let staticOptions: StaticOptions;
  if (isBotNotificationEnabled()) {
    // new capabilities question order
    staticOptions = [
      ...[CommandAndResponseOptionItem, NotificationOptionItem],
      ...(isExistingTabAppEnabled() ? [ExistingTabOptionItem] : []),
      ...(isAadManifestEnabled() ? [TabNonSsoItem] : []),
      ...[TabNewUIOptionItem, TabSPFxNewUIItem, MessageExtensionNewUIItem],
      ...(isM365AppEnabled() ? [M365SsoLaunchPageOptionItem, M365SearchAppOptionItem] : []),
    ];
  } else {
    staticOptions = [
      ...[TabOptionItem, BotOptionItem, MessageExtensionItem, TabSPFxItem],
      ...(isAadManifestEnabled() ? [TabNonSsoItem] : []),
      ...(isExistingTabAppEnabled() ? [ExistingTabOptionItem] : []),
      ...(isM365AppEnabled() ? [M365SsoLaunchPageOptionItem, M365SearchAppOptionItem] : []),
    ];
  }
  return {
    name: CoreQuestionNames.Capabilities,
    title: isBotNotificationEnabled()
      ? getLocalizedString("core.createCapabilityQuestion.titleNew")
      : getLocalizedString("core.createCapabilityQuestion.title"),
    type: "multiSelect",
    staticOptions: staticOptions,
    default: isBotNotificationEnabled() ? [CommandAndResponseOptionItem.id] : [TabOptionItem.id],
    placeholder: getLocalizedString("core.createCapabilityQuestion.placeholder"),
    validation: {
      validFunc: validateCapabilities,
    },
    onDidChangeSelection: onChangeSelectionForCapabilities,
  };
}

export function createCapabilityQuestionPreview(): SingleSelectQuestion {
  // new capabilities question order
  const staticOptions: StaticOptions = [
    NotificationOptionItem,
    CommandAndResponseOptionItem,
    ExistingTabOptionItem,
    TabNewUIOptionItem,
    TabSPFxNewUIItem,
    TabNonSsoItem,
    BotNewUIOptionItem,
    MessageExtensionNewUIItem,
    M365SsoLaunchPageOptionItem,
    M365SearchAppOptionItem,
  ];
  return {
    name: CoreQuestionNames.Capabilities,
    title: getLocalizedString("core.createCapabilityQuestion.titleNew"),
    type: "singleSelect",
    staticOptions: staticOptions,
    placeholder: getLocalizedString("core.createCapabilityQuestion.placeholder"),
  };
}

export function validateCapabilities(inputs: string[]): string | undefined {
  if (inputs.length === 0) {
    return getLocalizedString("core.createCapabilityQuestion.placeholder");
  }
  const set = new Set<string>();
  inputs.forEach((i) => set.add(i));
  let result = validateConflict(
    [
      new Set([BotOptionItem.id, MessageExtensionItem.id]),
      new Set([NotificationOptionItem.id]),
      new Set([CommandAndResponseOptionItem.id]),
    ],
    set
  );
  if (result) return result;
  result = validateConflict(
    [
      new Set([
        TabOptionItem.id,
        TabNonSsoItem.id,
        BotOptionItem.id,
        MessageExtensionItem.id,
        NotificationOptionItem.id,
        CommandAndResponseOptionItem.id,
      ]),
      new Set([TabSPFxItem.id]),
    ],
    set
  );
  if (result) return result;
  result = validateConflict([new Set([TabOptionItem.id]), new Set([TabNonSsoItem.id])], set);
  if (result) return result;
  result = validateConflict(
    [
      new Set([
        TabOptionItem.id,
        TabNonSsoItem.id,
        TabSPFxItem.id,
        BotOptionItem.id,
        MessageExtensionItem.id,
        NotificationOptionItem.id,
        CommandAndResponseOptionItem.id,
        ExistingTabOptionItem.id,
      ]),
      new Set([M365SsoLaunchPageOptionItem.id]),
      new Set([M365SearchAppOptionItem.id]),
    ],
    set
  );
  return result;
}

export async function onChangeSelectionForCapabilities(
  currentSelectedIds: Set<string>,
  previousSelectedIds: Set<string>
): Promise<Set<string>> {
  let result = handleSelectionConflict(
    [
      new Set([BotOptionItem.id, MessageExtensionItem.id]),
      new Set([NotificationOptionItem.id]),
      new Set([CommandAndResponseOptionItem.id]),
    ],
    previousSelectedIds,
    currentSelectedIds
  );
  result = handleSelectionConflict(
    [
      new Set([
        TabOptionItem.id,
        TabNonSsoItem.id,
        BotOptionItem.id,
        MessageExtensionItem.id,
        NotificationOptionItem.id,
        CommandAndResponseOptionItem.id,
      ]),
      new Set([TabSPFxItem.id]),
      new Set([ExistingTabOptionItem.id]),
      new Set([M365SsoLaunchPageOptionItem.id]),
      new Set([M365SearchAppOptionItem.id]),
    ],
    previousSelectedIds,
    result
  );
  result = handleSelectionConflict(
    [new Set([TabOptionItem.id]), new Set([TabNonSsoItem.id])],
    previousSelectedIds,
    result
  );
  return result;
}
export const QuestionSelectTargetEnvironment: SingleSelectQuestion = {
  type: "singleSelect",
  name: CoreQuestionNames.TargetEnvName,
  title: getLocalizedString("core.QuestionSelectTargetEnvironment.title"),
  staticOptions: [],
  skipSingleOption: true,
  forgetLastValue: true,
};

export function getQuestionNewTargetEnvironmentName(projectPath: string): TextInputQuestion {
  const WINDOWS_MAX_PATH_LENGTH = 260;
  return {
    type: "text",
    name: CoreQuestionNames.NewTargetEnvName,
    title: getLocalizedString("core.getQuestionNewTargetEnvironmentName.title"),
    validation: {
      validFunc: async (input: string): Promise<string | undefined> => {
        const targetEnvName = input;
        const match = targetEnvName.match(environmentManager.envNameRegex);
        if (!match) {
          return getLocalizedString("core.getQuestionNewTargetEnvironmentName.validation1");
        }

        const envFilePath = environmentManager.getEnvConfigPath(targetEnvName, projectPath);
        if (os.type() === "Windows_NT" && envFilePath.length >= WINDOWS_MAX_PATH_LENGTH) {
          return getLocalizedString("core.getQuestionNewTargetEnvironmentName.validation2");
        }

        if (targetEnvName === LocalEnvironmentName) {
          return getLocalizedString(
            "core.getQuestionNewTargetEnvironmentName.validation3",
            LocalEnvironmentName
          );
        }

        const envConfigs = await environmentManager.listRemoteEnvConfigs(projectPath);
        if (envConfigs.isErr()) {
          return getLocalizedString("core.getQuestionNewTargetEnvironmentName.validation4");
        }

        const found =
          envConfigs.value.find(
            (env) => env.localeCompare(targetEnvName, undefined, { sensitivity: "base" }) === 0
          ) !== undefined;
        if (found) {
          return getLocalizedString(
            "core.getQuestionNewTargetEnvironmentName.validation5",
            targetEnvName
          );
        } else {
          return undefined;
        }
      },
    },
    placeholder: getLocalizedString("core.getQuestionNewTargetEnvironmentName.placeholder"),
  };
}

export const QuestionSelectSourceEnvironment: SingleSelectQuestion = {
  type: "singleSelect",
  name: CoreQuestionNames.SourceEnvName,
  title: getLocalizedString("core.QuestionSelectSourceEnvironment.title"),
  staticOptions: [],
  skipSingleOption: true,
  forgetLastValue: true,
};

export const QuestionSelectResourceGroup: SingleSelectQuestion = {
  type: "singleSelect",
  name: CoreQuestionNames.TargetResourceGroupName,
  title: getLocalizedString("core.QuestionSelectResourceGroup.title"),
  staticOptions: [],
  skipSingleOption: true,
  forgetLastValue: true,
};

export const QuestionNewResourceGroupName: TextInputQuestion = {
  type: "text",
  name: CoreQuestionNames.NewResourceGroupName,
  title: getLocalizedString("core.QuestionNewResourceGroupName.title"),
  validation: {
    validFunc: async (input: string): Promise<string | undefined> => {
      const name = input as string;
      // https://docs.microsoft.com/en-us/rest/api/resources/resource-groups/create-or-update#uri-parameters
      const match = name.match(/^[-\w._()]+$/);
      if (!match) {
        return getLocalizedString("core.QuestionNewResourceGroupName.validation");
      }

      return undefined;
    },
  },
  placeholder: getLocalizedString("core.QuestionNewResourceGroupName.placeholder"),
  // default resource group name will change with env name
  forgetLastValue: true,
};

export const QuestionNewResourceGroupLocation: SingleSelectQuestion = {
  type: "singleSelect",
  name: CoreQuestionNames.NewResourceGroupLocation,
  title: getLocalizedString("core.QuestionNewResourceGroupLocation.title"),
  staticOptions: [],
};

export const ScratchOptionYesVSC: OptionItem = {
  id: "yes",
  label: `$(new-folder) ${getLocalizedString("core.ScratchOptionYesVSC.label")}`,
  detail: getLocalizedString("core.ScratchOptionYesVSC.detail"),
};

export const ScratchOptionNoVSC: OptionItem = {
  id: "no",
  label: `$(heart) ${getLocalizedString("core.ScratchOptionNoVSC.label")}`,
  detail: getLocalizedString("core.ScratchOptionNoVSC.detail"),
};

export const ScratchOptionYes: OptionItem = {
  id: "yes",
  label: getLocalizedString("core.ScratchOptionYes.label"),
  detail: getLocalizedString("core.ScratchOptionYes.detail"),
};

export const ScratchOptionNo: OptionItem = {
  id: "no",
  label: getLocalizedString("core.ScratchOptionNo.label"),
  detail: getLocalizedString("core.ScratchOptionNo.detail"),
};

export function getCreateNewOrFromSampleQuestion(platform: Platform): SingleSelectQuestion {
  const staticOptions: OptionItem[] = [];
  if (platform === Platform.VSCode) {
    staticOptions.push(ScratchOptionYesVSC);
    staticOptions.push(ScratchOptionNoVSC);
  } else {
    staticOptions.push(ScratchOptionYes);
    staticOptions.push(ScratchOptionNo);
  }
  return {
    type: "singleSelect",
    name: CoreQuestionNames.CreateFromScratch,
    title: getLocalizedString("core.getCreateNewOrFromSampleQuestion.title"),
    staticOptions,
    default: ScratchOptionYes.id,
    placeholder: getLocalizedString("core.getCreateNewOrFromSampleQuestion.placeholder"),
    skipSingleOption: true,
  };
}

export const SampleSelect: SingleSelectQuestion = {
  type: "singleSelect",
  name: CoreQuestionNames.Samples,
  title: getLocalizedString("core.SampleSelect.title"),
  staticOptions: sampleProvider.SampleCollection.samples.map((sample) => {
    return {
      id: sample.id,
      label: sample.title,
      description: `${sample.time} • ${sample.configuration}`,
      detail: sample.shortDescription,
      data: sample.link,
    } as OptionItem;
  }),
  placeholder: getLocalizedString("core.SampleSelect.placeholder"),
  buttons: [
    {
      icon: "library",
      tooltip: getLocalizedString("core.SampleSelect.buttons.viewSamples"),
      command: "fx-extension.openSamples",
    },
  ],
};

export const ExistingTabEndpointQuestion: TextInputQuestion = {
  type: "text",
  name: CoreQuestionNames.ExistingTabEndpoint,
  title: getLocalizedString("core.ExistingTabEndpointQuestion.title"),
  default: "https://localhost:3000",
  placeholder: getLocalizedString("core.ExistingTabEndpointQuestion.placeholder"),
  validation: {
    validFunc: async (endpoint: string): Promise<string | undefined> => {
      const match = endpoint.match(/^https:\/\/[\S]+$/i);
      if (!match) {
        return getLocalizedString("core.ExistingTabEndpointQuestion.validation");
      }

      return undefined;
    },
  },
};<|MERGE_RESOLUTION|>--- conflicted
+++ resolved
@@ -18,18 +18,8 @@
 import * as os from "os";
 import { environmentManager } from "./environment";
 import { sampleProvider } from "../common/samples";
-<<<<<<< HEAD
 import { isAadManifestEnabled, isExistingTabAppEnabled, isM365AppEnabled } from "../common/tools";
-import { isBotNotificationEnabled } from "../common/featureFlags";
-=======
-import {
-  getRootDirectory,
-  isAadManifestEnabled,
-  isExistingTabAppEnabled,
-  isM365AppEnabled,
-} from "../common/tools";
 import { isBotNotificationEnabled, isPreviewFeaturesEnabled } from "../common/featureFlags";
->>>>>>> c9c58e1b
 import { getLocalizedString } from "../common/localizeUtils";
 import {
   BotOptionItem,
