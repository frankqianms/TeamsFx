{
  "name": "@microsoft/teamsfx-react",
  "version": "2.0.0",
  "description": "React helper functions for Microsoft TeamsFx",
  "main": "build/cjs/index.js",
  "module": "build/esm/index.js",
  "types": "build/cjs/index.d.ts",
  "sideEffects": false,
  "license": "MIT",
  "keywords": [
    "teamsfx",
    "react"
  ],
  "repository": "https://github.com/OfficeDev/TeamsFx",
  "author": "Microsoft Corporation",
  "files": [
    "build/**/*"
  ],
  "scripts": {
    "build": "rimraf build && npx tsc -p tsconfig.json && npx tsc -p tsconfig.es.json",
    "lint:staged": "lint-staged",
    "lint": "eslint \"src/**/*.ts\" \"test/**/*.ts\"",
    "test": "npm run test:unit",
    "test:unit": "jest --ci --reporters=jest-junit --reporters=default --coverage --coverageDirectory='coverage' --collectCoverageFrom='src/*.{ts,tsx,js}'",
    "format": "prettier --write \"src/**/*.ts\" \"test/**/*.ts\" \"*.{js,json}\"",
    "format-check": "prettier --list-different \"src/**/*.ts\" \"test/**/*.ts\" \"*.{js,json}\"",
    "check-sensitive": "npx eslint --plugin 'no-secrets' --cache --ignore-pattern 'package.json' --ignore-pattern 'package-lock.json'",
    "precommit": "npm run check-sensitive && lint-staged"
  },
  "devDependencies": {
    "@fluentui/react-northstar": "^0.62.0",
    "@istanbuljs/nyc-config-typescript": "^1.0.2",
    "@microsoft/microsoft-graph-client": "^3.0.1",
    "@microsoft/teams-js": "^2.0.0",
<<<<<<< HEAD
    "@microsoft/teamsfx": "^2.0.0-rc.0",
=======
    "@microsoft/teamsfx": "^2.0.0",
>>>>>>> 5ef84df8
    "@testing-library/react": "^12.1.1",
    "@testing-library/react-hooks": "^7.0.2",
    "@types/enzyme": "^3.10.10",
    "@types/jest": "^27.0.2",
    "@types/react": "^16.8.0",
    "@types/react-dom": "^16.8.0",
    "@typescript-eslint/eslint-plugin": "^5.13.0",
    "@typescript-eslint/parser": "^5.13.0",
    "eslint": "^8.15.0",
    "eslint-config-standard": "^17.0.0",
    "eslint-plugin-import": "^2.25.4",
    "eslint-plugin-jest": "^26.1.0",
    "eslint-plugin-n": "^15.2.0",
    "eslint-plugin-no-secrets": "^0.8.9",
    "eslint-plugin-prettier": "^4.0.0",
    "eslint-plugin-promise": "^6.0.0",
    "eslint-plugin-react": "^7.26.0",
    "eslint-plugin-react-hooks": "^4.2.0",
    "isomorphic-fetch": "^3.0.0",
    "jest": "^28.1.0",
    "jest-environment-jsdom": "^28.1.0",
    "jest-junit": "^13.0.0",
    "jwt-decode": "^3.1.2",
    "lint-staged": "^12.3.4",
    "mocha": "^10.0.0",
    "nyc": "^15.1.0",
    "prettier": "^2.5.1",
    "react": "^16.9.0",
    "react-dom": "^16.9.0",
    "react-test-renderer": "^16.9.0",
    "rimraf": "^3.0.2",
    "scheduler": "^0.20.2",
    "ts-jest": "^28.0.2",
    "typescript": "latest"
  },
  "peerDependencies": {
    "@fluentui/react-northstar": "^0.62.0",
    "@microsoft/microsoft-graph-client": "^3.0.1",
    "@microsoft/teams-js": "^2.0.0",
    "@microsoft/teamsfx": ">2.0.0-alpha",
    "react": "^16.8.6",
    "react-dom": "^16.8.6"
  },
  "publishConfig": {
    "access": "public"
  },
  "lint-staged": {
    "*.{js,jsx,css,ts,tsx}": [
      "npx eslint --cache --fix --quiet"
    ]
  }
}<|MERGE_RESOLUTION|>--- conflicted
+++ resolved
@@ -32,11 +32,7 @@
     "@istanbuljs/nyc-config-typescript": "^1.0.2",
     "@microsoft/microsoft-graph-client": "^3.0.1",
     "@microsoft/teams-js": "^2.0.0",
-<<<<<<< HEAD
-    "@microsoft/teamsfx": "^2.0.0-rc.0",
-=======
     "@microsoft/teamsfx": "^2.0.0",
->>>>>>> 5ef84df8
     "@testing-library/react": "^12.1.1",
     "@testing-library/react-hooks": "^7.0.2",
     "@types/enzyme": "^3.10.10",
